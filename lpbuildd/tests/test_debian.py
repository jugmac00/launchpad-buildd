--- conflicted
+++ resolved
@@ -397,30 +397,42 @@
             self.buildmanager.iterate, self.buildmanager.iterators[-1])
 
         self.buildmanager.iterateReap(self.getState(), 0)
-<<<<<<< HEAD
-        self.assertFalse(self.slave.wasCalled('builderFail'))
-        self.assertFalse(self.slave.wasCalled('chrootFail'))
-        self.assertFalse(self.slave.wasCalled('buildFail'))
-        self.assertFalse(self.slave.wasCalled('depFail'))
-        self.assertTrue(self.slave.wasCalled('buildOK'))
-        self.assertTrue(self.slave.wasCalled('buildComplete'))
+        self.assertFalse(self.builder.wasCalled('builderFail'))
+        self.assertFalse(self.builder.wasCalled('chrootFail'))
+        self.assertFalse(self.builder.wasCalled('buildFail'))
+        self.assertFalse(self.builder.wasCalled('depFail'))
+        self.assertTrue(self.builder.wasCalled('buildOK'))
+        self.assertTrue(self.builder.wasCalled('buildComplete'))
 
     def test_iterate_apt_proxy(self):
         # The build manager can be configured to use an APT proxy.
-        self.slave._config.set(
+        self.builder._config.set(
             'proxy', 'apt', 'http://apt-proxy.example:3128/')
         extra_args = {
             'arch_tag': 'amd64',
             'archives': [
                 'deb http://ppa.launchpad.dev/owner/name/ubuntu xenial main',
                 ],
-=======
-        self.assertFalse(self.builder.wasCalled('builderFail'))
-        self.assertFalse(self.builder.wasCalled('chrootFail'))
-        self.assertFalse(self.builder.wasCalled('buildFail'))
-        self.assertFalse(self.builder.wasCalled('depFail'))
-        self.assertTrue(self.builder.wasCalled('buildOK'))
-        self.assertTrue(self.builder.wasCalled('buildComplete'))
+            'series': 'xenial',
+            }
+        self.startBuild(extra_args)
+
+        self.buildmanager.iterate(0)
+        self.assertEqual(DebianBuildState.UNPACK, self.getState())
+        self.buildmanager.iterate(0)
+        self.assertEqual(DebianBuildState.MOUNT, self.getState())
+        self.buildmanager.iterate(0)
+        self.assertEqual(DebianBuildState.SOURCES, self.getState())
+        self.assertEqual(
+            (['sharepath/bin/in-target', 'in-target', 'override-sources-list',
+              '--backend=chroot', '--series=xenial', '--arch=amd64',
+              self.buildid,
+              '--apt-proxy-url', 'http://apt-proxy.example:3128/',
+              'deb http://ppa.launchpad.dev/owner/name/ubuntu xenial main'],
+             None),
+            self.buildmanager.commands[-1])
+        self.assertEqual(
+            self.buildmanager.iterate, self.buildmanager.iterators[-1])
 
     def test_iterate_lxd(self):
         # The build manager passes the image_type argument through to
@@ -429,33 +441,18 @@
         extra_args = {
             'image_type': 'lxd',
             'arch_tag': 'amd64',
->>>>>>> f271f996
             'series': 'xenial',
             }
         self.startBuild(extra_args)
 
         self.buildmanager.iterate(0)
         self.assertEqual(DebianBuildState.UNPACK, self.getState())
-<<<<<<< HEAD
-        self.buildmanager.iterate(0)
-        self.assertEqual(DebianBuildState.MOUNT, self.getState())
-        self.buildmanager.iterate(0)
-        self.assertEqual(DebianBuildState.SOURCES, self.getState())
-        self.assertEqual(
-            (['sharepath/slavebin/in-target', 'in-target',
-              'override-sources-list',
-              '--backend=chroot', '--series=xenial', '--arch=amd64',
-              self.buildid,
-              '--apt-proxy-url', 'http://apt-proxy.example:3128/',
-              'deb http://ppa.launchpad.dev/owner/name/ubuntu xenial main'],
-=======
         self.assertEqual(
             (['sharepath/bin/in-target', 'in-target', 'unpack-chroot',
               '--backend=lxd', '--series=xenial', '--arch=amd64',
               self.buildid,
               '--image-type', 'lxd',
               os.path.join(self.buildmanager._cachepath, 'chroot.tar.gz')],
->>>>>>> f271f996
              None),
             self.buildmanager.commands[-1])
         self.assertEqual(
