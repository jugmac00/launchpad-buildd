--- conflicted
+++ resolved
@@ -97,15 +97,10 @@
         self.assertState(
             BinaryPackageBuildState.SBUILD,
             [
-<<<<<<< HEAD
-            'sbuildpath', 'sbuild-package', self.buildid, 'i386', 'warty',
-            '-c', 'chroot:autobuild', '--arch=i386', '--dist=warty',
-            '--purge=never', '--nolog', 'foo_1.dsc',
-=======
             'sharepath/slavebin/sbuild-package', 'sbuild-package',
-            self.buildid, 'i386', 'warty', 'sbuildargs', '--archive=ubuntu',
-            '--dist=warty', '--architecture=i386', '--comp=main', 'foo_1.dsc',
->>>>>>> 57b03f0f
+            self.buildid, 'i386', 'warty', '-c', 'chroot:autobuild',
+            '--arch=i386', '--dist=warty', '--purge=never', '--nolog',
+            'foo_1.dsc',
             ], True)
         self.assertFalse(self.slave.wasCalled('chrootFail'))
 
