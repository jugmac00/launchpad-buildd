# Copyright 2015-2017 Canonical Ltd.  This software is licensed under the
# GNU Affero General Public License version 3 (see the file LICENSE).

__metaclass__ = type

import os

from fixtures import (
    EnvironmentVariable,
    TempDir,
    )
from testtools import TestCase
from testtools.content import text_content
from testtools.deferredruntest import AsynchronousDeferredRunTest
from twisted.internet import (
    defer,
    reactor,
    utils,
    )
from twisted.web import (
    http,
    proxy,
    resource,
    server,
    static,
    )

from lpbuildd.snap import (
    SnapBuildManager,
    SnapBuildState,
    SnapProxyFactory,
    )
from lpbuildd.tests.fakeslave import FakeSlave
from lpbuildd.tests.matchers import HasWaitingFiles


class MockBuildManager(SnapBuildManager):
    def __init__(self, *args, **kwargs):
        super(MockBuildManager, self).__init__(*args, **kwargs)
        self.commands = []
        self.iterators = []

    def runSubProcess(self, path, command, iterate=None, env=None):
        self.commands.append([path] + command)
        if iterate is None:
            iterate = self.iterate
        self.iterators.append(iterate)
        return 0


class TestSnapBuildManagerIteration(TestCase):
    """Run SnapBuildManager through its iteration steps."""

    run_tests_with = AsynchronousDeferredRunTest.make_factory(timeout=5)

    def setUp(self):
        super(TestSnapBuildManagerIteration, self).setUp()
        self.working_dir = self.useFixture(TempDir()).path
        slave_dir = os.path.join(self.working_dir, "slave")
        home_dir = os.path.join(self.working_dir, "home")
        for dir in (slave_dir, home_dir):
            os.mkdir(dir)
        self.useFixture(EnvironmentVariable("HOME", home_dir))
        self.slave = FakeSlave(slave_dir)
        self.buildid = "123"
        self.buildmanager = MockBuildManager(self.slave, self.buildid)
        self.buildmanager._cachepath = self.slave._cachepath

    def getState(self):
        """Retrieve build manager's state."""
        return self.buildmanager._state

    def startBuild(self, args=None, options=None):
        # The build manager's iterate() kicks off the consecutive states
        # after INIT.
        extra_args = {
            "series": "xenial",
            "arch_tag": "i386",
            "name": "test-snap",
            "git_repository": "https://git.launchpad.dev/~example/+git/snap",
            "git_path": "master",
            }
        if args is not None:
            extra_args.update(args)
        original_backend_name = self.buildmanager.backend_name
        self.buildmanager.backend_name = "fake"
        self.buildmanager.initiate({}, "chroot.tar.gz", extra_args)
        self.buildmanager.backend_name = original_backend_name

        # Skip states that are done in DebianBuildManager to the state
        # directly before BUILD_SNAP.
        self.buildmanager._state = SnapBuildState.UPDATE

        # BUILD_SNAP: Run the slave's payload to build the snap package.
        self.buildmanager.iterate(0)
        self.assertEqual(SnapBuildState.BUILD_SNAP, self.getState())
        expected_command = [
            "sharepath/slavebin/in-target", "in-target",
            "buildsnap",
            "--backend=lxd", "--series=xenial", "--arch=i386", self.buildid,
            "--git-repository", "https://git.launchpad.dev/~example/+git/snap",
            "--git-path", "master",
            ]
        if options is not None:
            expected_command.extend(options)
        expected_command.append("test-snap")
        self.assertEqual(expected_command, self.buildmanager.commands[-1])
        self.assertEqual(
            self.buildmanager.iterate, self.buildmanager.iterators[-1])
        self.assertFalse(self.slave.wasCalled("chrootFail"))

    def test_status(self):
        # The build manager returns saved status information on request.
        self.assertEqual({}, self.buildmanager.status())
        status_path = os.path.join(
            self.working_dir, "home", "build-%s" % self.buildid, "status")
        os.makedirs(os.path.dirname(status_path))
        with open(status_path, "w") as status_file:
            status_file.write('{"revision_id": "dummy"}')
        self.assertEqual({"revision_id": "dummy"}, self.buildmanager.status())

    def test_iterate(self):
        # The build manager iterates a normal build from start to finish.
        self.startBuild()

        log_path = os.path.join(self.buildmanager._cachepath, "buildlog")
        with open(log_path, "w") as log:
            log.write("I am a build log.")

        self.buildmanager.backend.add_file(
            "/build/test-snap/test-snap_0_all.snap", b"I am a snap package.")

        # After building the package, reap processes.
        self.buildmanager.iterate(0)
        expected_command = [
            "sharepath/slavebin/in-target", "in-target",
            "scan-for-processes",
            "--backend=lxd", "--series=xenial", "--arch=i386", self.buildid,
            ]
        self.assertEqual(SnapBuildState.BUILD_SNAP, self.getState())
        self.assertEqual(expected_command, self.buildmanager.commands[-1])
        self.assertNotEqual(
            self.buildmanager.iterate, self.buildmanager.iterators[-1])
        self.assertFalse(self.slave.wasCalled("buildFail"))
        self.assertThat(self.slave, HasWaitingFiles.byEquality({
            "test-snap_0_all.snap": b"I am a snap package.",
            }))

        # Control returns to the DebianBuildManager in the UMOUNT state.
        self.buildmanager.iterateReap(self.getState(), 0)
        expected_command = [
            "sharepath/slavebin/in-target", "in-target",
            "umount-chroot",
            "--backend=lxd", "--series=xenial", "--arch=i386", self.buildid,
            ]
        self.assertEqual(SnapBuildState.UMOUNT, self.getState())
        self.assertEqual(expected_command, self.buildmanager.commands[-1])
        self.assertEqual(
            self.buildmanager.iterate, self.buildmanager.iterators[-1])
        self.assertFalse(self.slave.wasCalled("buildFail"))

    def test_iterate_with_manifest(self):
        # The build manager iterates a build that uploads a manifest from
        # start to finish.
        self.startBuild()

        log_path = os.path.join(self.buildmanager._cachepath, "buildlog")
        with open(log_path, "w") as log:
            log.write("I am a build log.")

        self.buildmanager.backend.add_file(
            "/build/test-snap/test-snap_0_all.snap", b"I am a snap package.")
        self.buildmanager.backend.add_file(
            "/build/test-snap/test-snap_0_all.manifest", b"I am a manifest.")

        # After building the package, reap processes.
        self.buildmanager.iterate(0)
        expected_command = [
            "sharepath/slavebin/in-target", "in-target",
            "scan-for-processes",
            "--backend=lxd", "--series=xenial", "--arch=i386", self.buildid,
            ]
        self.assertEqual(SnapBuildState.BUILD_SNAP, self.getState())
        self.assertEqual(expected_command, self.buildmanager.commands[-1])
        self.assertNotEqual(
            self.buildmanager.iterate, self.buildmanager.iterators[-1])
        self.assertFalse(self.slave.wasCalled("buildFail"))
        self.assertThat(self.slave, HasWaitingFiles.byEquality({
            "test-snap_0_all.manifest": b"I am a manifest.",
            "test-snap_0_all.snap": b"I am a snap package.",
            }))

        # Control returns to the DebianBuildManager in the UMOUNT state.
        self.buildmanager.iterateReap(self.getState(), 0)
        expected_command = [
            "sharepath/slavebin/in-target", "in-target",
            "umount-chroot",
            "--backend=lxd", "--series=xenial", "--arch=i386", self.buildid,
            ]
        self.assertEqual(SnapBuildState.UMOUNT, self.getState())
        self.assertEqual(expected_command, self.buildmanager.commands[-1])
        self.assertEqual(
            self.buildmanager.iterate, self.buildmanager.iterators[-1])
        self.assertFalse(self.slave.wasCalled("buildFail"))

<<<<<<< HEAD
    def getListenerURL(self, listener):
        port = listener.getHost().port
        return b"http://localhost:%d/" % port

    def startFakeRemoteEndpoint(self):
        remote_endpoint = resource.Resource()
        remote_endpoint.putChild("a", static.Data("a" * 1024, "text/plain"))
        remote_endpoint.putChild("b", static.Data("b" * 65536, "text/plain"))
        remote_endpoint_listener = reactor.listenTCP(
            0, server.Site(remote_endpoint))
        self.addCleanup(remote_endpoint_listener.stopListening)
        return remote_endpoint_listener

    def startFakeRemoteProxy(self):
        remote_proxy_factory = http.HTTPFactory()
        remote_proxy_factory.protocol = proxy.Proxy
        remote_proxy_listener = reactor.listenTCP(0, remote_proxy_factory)
        self.addCleanup(remote_proxy_listener.stopListening)
        return remote_proxy_listener

    def startLocalProxy(self, remote_url):
        proxy_factory = SnapProxyFactory(
            self.buildmanager, remote_url, timeout=60)
        proxy_listener = reactor.listenTCP(0, proxy_factory)
        self.addCleanup(proxy_listener.stopListening)
        return proxy_listener

    @defer.inlineCallbacks
    def assertCommandSuccess(self, command, extra_env=None):
        env = os.environ
        if extra_env is not None:
            env.update(extra_env)
        out, err, code = yield utils.getProcessOutputAndValue(
            command[0], command[1:], env=env, path=".")
        if code != 0:
            self.addDetail("stdout", text_content(out))
            self.addDetail("stderr", text_content(err))
            self.assertEqual(0, code)
        defer.returnValue(out)

    @defer.inlineCallbacks
    def test_fetch_via_proxy(self):
        remote_endpoint_listener = self.startFakeRemoteEndpoint()
        remote_endpoint_url = self.getListenerURL(remote_endpoint_listener)
        remote_proxy_listener = self.startFakeRemoteProxy()
        proxy_listener = self.startLocalProxy(
            self.getListenerURL(remote_proxy_listener))
        out = yield self.assertCommandSuccess(
            [b"curl", remote_endpoint_url + b"a"],
            extra_env={b"http_proxy": self.getListenerURL(proxy_listener)})
        self.assertEqual("a" * 1024, out)
        out = yield self.assertCommandSuccess(
            [b"curl", remote_endpoint_url + b"b"],
            extra_env={b"http_proxy": self.getListenerURL(proxy_listener)})
        self.assertEqual("b" * 65536, out)

    # XXX cjwatson 2017-04-13: We should really test the HTTPS case as well,
    # but it's hard to see how to test that in a way that's independent of
    # the code under test since the stock twisted.web.proxy doesn't support
    # CONNECT.
=======
    def test_iterate_with_build_source_tarball(self):
        # The build manager iterates a build that uploads a source tarball
        # from start to finish.
        self.startBuild(
            {"build_source_tarball": True}, ["--build-source-tarball"])

        log_path = os.path.join(self.buildmanager._cachepath, "buildlog")
        with open(log_path, "w") as log:
            log.write("I am a build log.")

        self.buildmanager.backend.add_file(
            "/build/test-snap/test-snap_0_all.snap", b"I am a snap package.")
        self.buildmanager.backend.add_file(
            "/build/test-snap.tar.gz", b"I am a source tarball.")

        # After building the package, reap processes.
        self.buildmanager.iterate(0)
        expected_command = [
            "sharepath/slavebin/in-target", "in-target",
            "scan-for-processes",
            "--backend=lxd", "--series=xenial", "--arch=i386", self.buildid,
            ]
        self.assertEqual(SnapBuildState.BUILD_SNAP, self.getState())
        self.assertEqual(expected_command, self.buildmanager.commands[-1])
        self.assertNotEqual(
            self.buildmanager.iterate, self.buildmanager.iterators[-1])
        self.assertFalse(self.slave.wasCalled("buildFail"))
        self.assertThat(self.slave, HasWaitingFiles.byEquality({
            "test-snap_0_all.snap": b"I am a snap package.",
            "test-snap.tar.gz": b"I am a source tarball.",
            }))

        # Control returns to the DebianBuildManager in the UMOUNT state.
        self.buildmanager.iterateReap(self.getState(), 0)
        expected_command = [
            "sharepath/slavebin/in-target", "in-target",
            "umount-chroot",
            "--backend=lxd", "--series=xenial", "--arch=i386", self.buildid,
            ]
        self.assertEqual(SnapBuildState.UMOUNT, self.getState())
        self.assertEqual(expected_command, self.buildmanager.commands[-1])
        self.assertEqual(
            self.buildmanager.iterate, self.buildmanager.iterators[-1])
        self.assertFalse(self.slave.wasCalled("buildFail"))
>>>>>>> d48fad68
<|MERGE_RESOLUTION|>--- conflicted
+++ resolved
@@ -203,7 +203,51 @@
             self.buildmanager.iterate, self.buildmanager.iterators[-1])
         self.assertFalse(self.slave.wasCalled("buildFail"))
 
-<<<<<<< HEAD
+    def test_iterate_with_build_source_tarball(self):
+        # The build manager iterates a build that uploads a source tarball
+        # from start to finish.
+        self.startBuild(
+            {"build_source_tarball": True}, ["--build-source-tarball"])
+
+        log_path = os.path.join(self.buildmanager._cachepath, "buildlog")
+        with open(log_path, "w") as log:
+            log.write("I am a build log.")
+
+        self.buildmanager.backend.add_file(
+            "/build/test-snap/test-snap_0_all.snap", b"I am a snap package.")
+        self.buildmanager.backend.add_file(
+            "/build/test-snap.tar.gz", b"I am a source tarball.")
+
+        # After building the package, reap processes.
+        self.buildmanager.iterate(0)
+        expected_command = [
+            "sharepath/slavebin/in-target", "in-target",
+            "scan-for-processes",
+            "--backend=lxd", "--series=xenial", "--arch=i386", self.buildid,
+            ]
+        self.assertEqual(SnapBuildState.BUILD_SNAP, self.getState())
+        self.assertEqual(expected_command, self.buildmanager.commands[-1])
+        self.assertNotEqual(
+            self.buildmanager.iterate, self.buildmanager.iterators[-1])
+        self.assertFalse(self.slave.wasCalled("buildFail"))
+        self.assertThat(self.slave, HasWaitingFiles.byEquality({
+            "test-snap_0_all.snap": b"I am a snap package.",
+            "test-snap.tar.gz": b"I am a source tarball.",
+            }))
+
+        # Control returns to the DebianBuildManager in the UMOUNT state.
+        self.buildmanager.iterateReap(self.getState(), 0)
+        expected_command = [
+            "sharepath/slavebin/in-target", "in-target",
+            "umount-chroot",
+            "--backend=lxd", "--series=xenial", "--arch=i386", self.buildid,
+            ]
+        self.assertEqual(SnapBuildState.UMOUNT, self.getState())
+        self.assertEqual(expected_command, self.buildmanager.commands[-1])
+        self.assertEqual(
+            self.buildmanager.iterate, self.buildmanager.iterators[-1])
+        self.assertFalse(self.slave.wasCalled("buildFail"))
+
     def getListenerURL(self, listener):
         port = listener.getHost().port
         return b"http://localhost:%d/" % port
@@ -263,50 +307,4 @@
     # XXX cjwatson 2017-04-13: We should really test the HTTPS case as well,
     # but it's hard to see how to test that in a way that's independent of
     # the code under test since the stock twisted.web.proxy doesn't support
-    # CONNECT.
-=======
-    def test_iterate_with_build_source_tarball(self):
-        # The build manager iterates a build that uploads a source tarball
-        # from start to finish.
-        self.startBuild(
-            {"build_source_tarball": True}, ["--build-source-tarball"])
-
-        log_path = os.path.join(self.buildmanager._cachepath, "buildlog")
-        with open(log_path, "w") as log:
-            log.write("I am a build log.")
-
-        self.buildmanager.backend.add_file(
-            "/build/test-snap/test-snap_0_all.snap", b"I am a snap package.")
-        self.buildmanager.backend.add_file(
-            "/build/test-snap.tar.gz", b"I am a source tarball.")
-
-        # After building the package, reap processes.
-        self.buildmanager.iterate(0)
-        expected_command = [
-            "sharepath/slavebin/in-target", "in-target",
-            "scan-for-processes",
-            "--backend=lxd", "--series=xenial", "--arch=i386", self.buildid,
-            ]
-        self.assertEqual(SnapBuildState.BUILD_SNAP, self.getState())
-        self.assertEqual(expected_command, self.buildmanager.commands[-1])
-        self.assertNotEqual(
-            self.buildmanager.iterate, self.buildmanager.iterators[-1])
-        self.assertFalse(self.slave.wasCalled("buildFail"))
-        self.assertThat(self.slave, HasWaitingFiles.byEquality({
-            "test-snap_0_all.snap": b"I am a snap package.",
-            "test-snap.tar.gz": b"I am a source tarball.",
-            }))
-
-        # Control returns to the DebianBuildManager in the UMOUNT state.
-        self.buildmanager.iterateReap(self.getState(), 0)
-        expected_command = [
-            "sharepath/slavebin/in-target", "in-target",
-            "umount-chroot",
-            "--backend=lxd", "--series=xenial", "--arch=i386", self.buildid,
-            ]
-        self.assertEqual(SnapBuildState.UMOUNT, self.getState())
-        self.assertEqual(expected_command, self.buildmanager.commands[-1])
-        self.assertEqual(
-            self.buildmanager.iterate, self.buildmanager.iterators[-1])
-        self.assertFalse(self.slave.wasCalled("buildFail"))
->>>>>>> d48fad68
+    # CONNECT.