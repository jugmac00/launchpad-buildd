# Copyright 2013-2018 Canonical Ltd.  This software is licensed under the
# GNU Affero General Public License version 3 (see the file LICENSE).

__metaclass__ = type

import os

from lpbuildd.debian import (
    DebianBuildManager,
    DebianBuildState,
    )


RETCODE_SUCCESS = 0
RETCODE_FAILURE_INSTALL = 200
RETCODE_FAILURE_BUILD = 201


class LiveFilesystemBuildState(DebianBuildState):
    BUILD_LIVEFS = "BUILD_LIVEFS"


class LiveFilesystemBuildManager(DebianBuildManager):
    """Build a live filesystem."""

    backend_name = "lxd"
    initial_build_state = LiveFilesystemBuildState.BUILD_LIVEFS

    def initiate(self, files, chroot, extra_args):
        """Initiate a build with a given set of files and chroot."""
        self.subarch = extra_args.get("subarch")
        self.project = extra_args["project"]
        self.subproject = extra_args.get("subproject")
        self.pocket = extra_args["pocket"]
        self.datestamp = extra_args.get("datestamp")
        self.image_format = extra_args.get("image_format")
        self.locale = extra_args.get("locale")
        self.extra_ppas = extra_args.get("extra_ppas", [])
        self.channel = extra_args.get("channel")
        self.image_targets = extra_args.get("image_targets", [])
<<<<<<< HEAD
        self.repo_snapshot_stamp = extra_args.get("repo_snapshot_stamp")
=======
        self.cohort_key = extra_args.get("cohort-key")
>>>>>>> d6e3af31
        self.debug = extra_args.get("debug", False)

        super(LiveFilesystemBuildManager, self).initiate(
            files, chroot, extra_args)

    def doRunBuild(self):
        """Run the process to build the live filesystem."""
        args = []
        if self.subarch:
            args.extend(["--subarch", self.subarch])
        args.extend(["--project", self.project])
        if self.subproject:
            args.extend(["--subproject", self.subproject])
        if self.datestamp:
            args.extend(["--datestamp", self.datestamp])
        if self.image_format:
            args.extend(["--image-format", self.image_format])
        if self.pocket == "proposed":
            args.append("--proposed")
        if self.locale:
            args.extend(["--locale", self.locale])
        for ppa in self.extra_ppas:
            args.extend(["--extra-ppa", ppa])
        if self.channel:
            args.extend(["--channel", self.channel])
        for image_target in self.image_targets:
            args.extend(["--image-target", image_target])
<<<<<<< HEAD
        if self.repo_snapshot_stamp:
            args.extend(["--repo-snapshot-stamp", self.repo_snapshot_stamp])
=======
        if self.cohort_key:
            args.extend(["--cohort-key", self.cohort_key])
>>>>>>> d6e3af31
        if self.debug:
            args.append("--debug")
        self.runTargetSubProcess("buildlivefs", *args)

    def iterate_BUILD_LIVEFS(self, retcode):
        """Finished building the live filesystem."""
        if retcode == RETCODE_SUCCESS:
            print("Returning build status: OK")
            return self.deferGatherResults()
        elif (retcode >= RETCODE_FAILURE_INSTALL and
              retcode <= RETCODE_FAILURE_BUILD):
            if not self.alreadyfailed:
                self._slave.buildFail()
                print("Returning build status: Build failed.")
            self.alreadyfailed = True
        else:
            if not self.alreadyfailed:
                self._slave.builderFail()
                print("Returning build status: Builder failed.")
            self.alreadyfailed = True
        self.doReapProcesses(self._state)

    def iterateReap_BUILD_LIVEFS(self, retcode):
        """Finished reaping after building the live filesystem."""
        self._state = DebianBuildState.UMOUNT
        self.doUnmounting()

    def gatherResults(self):
        """Gather the results of the build and add them to the file cache."""
        for entry in sorted(self.backend.listdir("/build")):
            path = os.path.join("/build", entry)
            if (entry.startswith("livecd.") and
                    not self.backend.islink(path)):
                self.addWaitingFileFromBackend(path)<|MERGE_RESOLUTION|>--- conflicted
+++ resolved
@@ -38,11 +38,8 @@
         self.extra_ppas = extra_args.get("extra_ppas", [])
         self.channel = extra_args.get("channel")
         self.image_targets = extra_args.get("image_targets", [])
-<<<<<<< HEAD
         self.repo_snapshot_stamp = extra_args.get("repo_snapshot_stamp")
-=======
         self.cohort_key = extra_args.get("cohort-key")
->>>>>>> d6e3af31
         self.debug = extra_args.get("debug", False)
 
         super(LiveFilesystemBuildManager, self).initiate(
@@ -70,13 +67,10 @@
             args.extend(["--channel", self.channel])
         for image_target in self.image_targets:
             args.extend(["--image-target", image_target])
-<<<<<<< HEAD
         if self.repo_snapshot_stamp:
             args.extend(["--repo-snapshot-stamp", self.repo_snapshot_stamp])
-=======
         if self.cohort_key:
             args.extend(["--cohort-key", self.cohort_key])
->>>>>>> d6e3af31
         if self.debug:
             args.append("--debug")
         self.runTargetSubProcess("buildlivefs", *args)
