# Copyright 2013-2017 Canonical Ltd.  This software is licensed under the
# GNU Affero General Public License version 3 (see the file LICENSE).

from __future__ import print_function

__metaclass__ = type

from collections import OrderedDict
import logging
import os

from lpbuildd.target.operation import Operation


RETCODE_FAILURE_INSTALL = 200
RETCODE_FAILURE_BUILD = 201


logger = logging.getLogger(__name__)


def get_build_path(build_id, *extra):
    """Generate a path within the build directory.

    :param build_id: the build id to use.
    :param extra: the extra path segments within the build directory.
    :return: the generated path.
    """
    return os.path.join(os.environ["HOME"], "build-" + build_id, *extra)


class BuildLiveFS(Operation):

    description = "Build a live file system."

    @classmethod
    def add_arguments(cls, parser):
        super(BuildLiveFS, cls).add_arguments(parser)
        parser.add_argument(
            "--subarch", metavar="SUBARCH",
            help="build for subarchitecture SUBARCH")
        parser.add_argument(
            "--project", metavar="PROJECT", help="build for project PROJECT")
        parser.add_argument(
            "--subproject", metavar="SUBPROJECT",
            help="build for subproject SUBPROJECT")
        parser.add_argument("--datestamp", help="date stamp")
        parser.add_argument(
            "--image-format", metavar="FORMAT",
            help="produce an image in FORMAT")
        parser.add_argument(
            "--proposed", default=False, action="store_true",
            help="enable use of -proposed pocket")
        parser.add_argument(
            "--locale", metavar="LOCALE",
            help="use ubuntu-defaults-image to build an image for LOCALE")
        parser.add_argument(
            "--extra-ppa", dest="extra_ppas", default=[], action="append",
            help="use this additional PPA")
        parser.add_argument(
<<<<<<< HEAD
            "--channel", metavar="CHANNEL",
            help="pull snaps from channel CHANNEL for ubuntu-core image")
=======
            "--http-proxy", default="", action="store",
            help="use this http proxy for apt.")
>>>>>>> 6e66e631
        parser.add_argument(
            "--debug", default=False, action="store_true",
            help="enable detailed live-build debugging")

    def run_build_command(self, args, **kwargs):
        """Run a build command in the chroot.

        :param args: the command and arguments to run.
        :param kwargs: any other keyword arguments to pass to Backend.run.
        """
        return self.backend.run(args, cwd="/build", **kwargs)

    def install(self):
        deps = ["livecd-rootfs"]
        if self.args.backend == "lxd":
            # udev is installed explicitly to work around
            # https://bugs.launchpad.net/snapd/+bug/1731519.
            for dep in "snapd", "fuse", "squashfuse", "udev":
                if self.backend.is_package_available(dep):
                    deps.append(dep)
        self.backend.run(["apt-get", "-y", "install"] + deps)
        if self.args.arch == "i386":
            self.backend.run([
                "apt-get", "-y", "--no-install-recommends", "install",
                "ltsp-server",
                ])
        if self.args.locale is not None:
            self.backend.run([
                "apt-get", "-y", "--install-recommends", "install",
                "ubuntu-defaults-builder",
                ])

    def build(self):
        if self.args.locale is not None:
            self.run_build_command([
                "ubuntu-defaults-image",
                "--locale", self.args.locale,
                "--arch", self.args.arch,
                "--release", self.args.series,
                ])
        else:
            self.run_build_command(["rm", "-rf", "auto", "local"])
            self.run_build_command(["mkdir", "-p", "auto"])
            for lb_script in ("config", "build", "clean"):
                lb_script_path = os.path.join(
                    "/usr/share/livecd-rootfs/live-build/auto", lb_script)
                self.run_build_command(["ln", "-s", lb_script_path, "auto/"])
            if self.args.debug:
                self.run_build_command(["mkdir", "-p", "local/functions"])
                self.run_build_command(
                    ["sh", "-c", "echo 'set -x' >local/functions/debug.sh"])
            self.run_build_command(["lb", "clean", "--purge"])

            base_lb_env = OrderedDict()
            base_lb_env["PROJECT"] = self.args.project
            base_lb_env["ARCH"] = self.args.arch
            if self.args.subproject is not None:
                base_lb_env["SUBPROJECT"] = self.args.subproject
            if self.args.subarch is not None:
                base_lb_env["SUBARCH"] = self.args.subarch
            if self.args.channel is not None:
                base_lb_env["CHANNEL"] = self.args.channel
            lb_env = base_lb_env.copy()
            lb_env["SUITE"] = self.args.series
            if self.args.datestamp is not None:
                lb_env["NOW"] = self.args.datestamp
            if self.args.image_format is not None:
                lb_env["IMAGEFORMAT"] = self.args.image_format
            if self.args.proposed:
                lb_env["PROPOSED"] = "1"
            if self.args.extra_ppas:
                lb_env["EXTRA_PPAS"] = " ".join(self.args.extra_ppas)
            if self.args.http_proxy:
                proxy_dict = {
                    "http_proxy": self.args.http_proxy,
                    "LB_APT_HTTP_PROXY": self.args.http_proxy
                    }
                lb_env.update(proxy_dict)
                base_lb_env.update(proxy_dict)
            self.run_build_command(["lb", "config"], env=lb_env)
            self.run_build_command(["lb", "build"], env=base_lb_env)

    def run(self):
        try:
            self.install()
        except Exception:
            logger.exception('Install failed')
            return RETCODE_FAILURE_INSTALL
        try:
            self.build()
        except Exception:
            logger.exception('Build failed')
            return RETCODE_FAILURE_BUILD
        return 0<|MERGE_RESOLUTION|>--- conflicted
+++ resolved
@@ -58,13 +58,11 @@
             "--extra-ppa", dest="extra_ppas", default=[], action="append",
             help="use this additional PPA")
         parser.add_argument(
-<<<<<<< HEAD
             "--channel", metavar="CHANNEL",
             help="pull snaps from channel CHANNEL for ubuntu-core image")
-=======
+        parser.add_argument(
             "--http-proxy", default="", action="store",
             help="use this http proxy for apt.")
->>>>>>> 6e66e631
         parser.add_argument(
             "--debug", default=False, action="store_true",
             help="enable detailed live-build debugging")
