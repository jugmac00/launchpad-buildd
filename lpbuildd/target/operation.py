--- conflicted
+++ resolved
@@ -16,11 +16,7 @@
     @classmethod
     def add_arguments(cls, parser):
         parser.add_argument(
-<<<<<<< HEAD
-            "--backend", choices=["chroot", "lxd", "fake"],
-=======
-            "--backend", choices=["chroot"],
->>>>>>> fb0bdbde
+            "--backend", choices=["chroot", "fake"],
             help="use this type of backend")
         parser.add_argument(
             "--series", metavar="SERIES", help="operate on series SERIES")
