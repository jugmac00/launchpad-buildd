--- conflicted
+++ resolved
@@ -22,25 +22,6 @@
         self.arch = arch
         self.build_path = os.path.join(os.environ["HOME"], "build-" + build_id)
 
-<<<<<<< HEAD
-    @staticmethod
-    def get(name, build_id, series=None, arch=None):
-        if name == "chroot":
-            from lpbuildd.target.chroot import Chroot
-            backend_factory = Chroot
-        elif name == "lxd":
-            from lpbuildd.target.lxd import LXD
-            backend_factory = LXD
-        elif name == "fake":
-            # Only for use in tests.
-            from lpbuildd.tests.fakeslave import FakeBackend
-            backend_factory = FakeBackend
-        else:
-            raise KeyError("Unknown backend: %s" % name)
-        return backend_factory(build_id, series=series, arch=arch)
-
-=======
->>>>>>> 1313bc71
     def create(self, tarball_path):
         """Create the backend based on a chroot tarball.
 
@@ -156,6 +137,9 @@
     if name == "chroot":
         from lpbuildd.target.chroot import Chroot
         backend_factory = Chroot
+    elif name == "lxd":
+        from lpbuildd.target.lxd import LXD
+        backend_factory = LXD
     elif name == "fake":
         # Only for use in tests.
         from lpbuildd.tests.fakeslave import FakeBackend
