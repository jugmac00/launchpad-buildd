# Copyright 2017 Canonical Ltd.  This software is licensed under the
# GNU Affero General Public License version 3 (see the file LICENSE).

from __future__ import print_function

__metaclass__ = type

import os.path
import subprocess


class BackendException(Exception):
    pass


class Backend:
    """A backend implementation for the environment where we run builds."""

    def __init__(self, build_id, series=None, arch=None):
        self.build_id = build_id
        self.series = series
        self.arch = arch
        self.build_path = os.path.join(os.environ["HOME"], "build-" + build_id)

<<<<<<< HEAD
    @staticmethod
    def get(name, build_id, series=None, arch=None):
        if name == "chroot":
            from lpbuildd.target.chroot import Chroot
            backend_factory = Chroot
        elif name == "fake":
            # Only for use in tests.
            from lpbuildd.tests.fakeslave import FakeBackend
            backend_factory = FakeBackend
        else:
            raise KeyError("Unknown backend: %s" % name)
        return backend_factory(build_id, series=series, arch=arch)

=======
>>>>>>> fb0bdbde
    def create(self, tarball_path):
        """Create the backend based on a chroot tarball.

        This puts the backend into a state where it is ready to be started.
        """
        raise NotImplementedError

    def start(self):
        """Start the backend.

        This puts the backend into a state where it can run commands.
        """
        raise NotImplementedError

    def run(self, args, env=None, input_text=None, **kwargs):
        """Run a command in the target environment.

        :param args: the command and arguments to run.
        :param env: additional environment variables to set.
        :param input_text: input text to pass on the command's stdin.
        :param kwargs: additional keyword arguments for `subprocess.Popen`.
        """
        raise NotImplementedError

    def copy_in(self, source_path, target_path):
        """Copy a file into the target environment.

        The target file will be owned by root/root and have the same
        permission mode as the source file.

        :param source_path: the path to the file that should be copied from
            the host system.
        :param target_path: the path where the file should be installed
            inside the target environment, relative to the target
            environment's root.
        """
        raise NotImplementedError

    def kill_processes(self):
        """Kill any processes left running in the target.

        This is allowed to do nothing if stopping the target will reliably
        kill all processes running in it.
        """
        # XXX cjwatson 2017-08-22: It might make sense to merge this into
        # `stop` later.
        pass

    def stop(self):
        """Stop the backend."""
        raise NotImplementedError

    def remove(self):
        """Remove the backend."""
        subprocess.check_call(["sudo", "rm", "-rf", self.build_path])


def make_backend(name, build_id, series=None, arch=None):
    if name == "chroot":
        from lpbuildd.target.chroot import Chroot
        backend_factory = Chroot
    else:
        raise KeyError("Unknown backend: %s" % name)
    return backend_factory(build_id, series=series, arch=arch)<|MERGE_RESOLUTION|>--- conflicted
+++ resolved
@@ -22,22 +22,6 @@
         self.arch = arch
         self.build_path = os.path.join(os.environ["HOME"], "build-" + build_id)
 
-<<<<<<< HEAD
-    @staticmethod
-    def get(name, build_id, series=None, arch=None):
-        if name == "chroot":
-            from lpbuildd.target.chroot import Chroot
-            backend_factory = Chroot
-        elif name == "fake":
-            # Only for use in tests.
-            from lpbuildd.tests.fakeslave import FakeBackend
-            backend_factory = FakeBackend
-        else:
-            raise KeyError("Unknown backend: %s" % name)
-        return backend_factory(build_id, series=series, arch=arch)
-
-=======
->>>>>>> fb0bdbde
     def create(self, tarball_path):
         """Create the backend based on a chroot tarball.
 
@@ -99,6 +83,10 @@
     if name == "chroot":
         from lpbuildd.target.chroot import Chroot
         backend_factory = Chroot
+    elif name == "fake":
+        # Only for use in tests.
+        from lpbuildd.tests.fakeslave import FakeBackend
+        backend_factory = FakeBackend
     else:
         raise KeyError("Unknown backend: %s" % name)
     return backend_factory(build_id, series=series, arch=arch)