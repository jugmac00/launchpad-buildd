--- conflicted
+++ resolved
@@ -353,17 +353,14 @@
             args.extend(["--git-path", self.git_path])
         if self.build_source_tarball:
             args.append("--build-source-tarball")
-<<<<<<< HEAD
+        if self.private:
+            args.append("--private")
         try:
-            snap_store_proxy_url = self._slave._config.get(
+            snap_store_proxy_url = self._builder._config.get(
                 "proxy", "snapstore")
             args.extend(["--snap-store-proxy-url", snap_store_proxy_url])
         except (NoSectionError, NoOptionError):
             pass
-=======
-        if self.private:
-            args.append("--private")
->>>>>>> f271f996
         args.append(self.name)
         self.runTargetSubProcess("buildsnap", *args)
 
