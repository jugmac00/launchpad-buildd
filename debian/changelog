--- conflicted
+++ resolved
@@ -1,15 +1,13 @@
 launchpad-buildd (187) UNRELEASED; urgency=medium
 
-<<<<<<< HEAD
+  [ Colin Watson ]
   * Make lpbuildd.snap compatible with Twisted >= 17.1.0, which drops
     support for passing an unqualified port to strports.service.
 
+  [ Tom Wardill ]
+  * Prototype Docker image building support.
+
  -- Colin Watson <cjwatson@ubuntu.com>  Mon, 16 Mar 2020 11:45:28 +0000
-=======
-  * Prototype Docker image building support.
-
-  -- Colin Watson <cjwatson@ubuntu.com>  Wed, 05 Jun 2019 15:06:54 +0100
->>>>>>> 03c56eb5
 
 launchpad-buildd (186) xenial; urgency=medium
 
