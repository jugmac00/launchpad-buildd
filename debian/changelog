launchpad-buildd (126) UNRELEASED; urgency=medium

  * Build with dpkg-deb -Zgzip, so that the resulting .deb can still be
    installed on lucid.

 -- Colin Watson <cjwatson@ubuntu.com>  Tue, 05 Aug 2014 01:39:21 +0200

launchpad-buildd (125) trusty; urgency=medium

  [ Dimitri John Ledkov ]
  * Enable verbose build logs (LP: #516208).

  [ Colin Watson ]
  * Calculate the FQDN dynamically in sbuildrc rather than substituting it
    in from the postinst.  This is friendlier to scalingstack, where a
    single image is used for multiple guests.
  * Set V=1 rather than DH_VERBOSE=1, in line with Debian buildds and to
    cover some more build systems (see https://bugs.debian.org/751528).
  * Fix lpbuildd.livefs tests to account for the "suite" argument no longer
    being accepted.
<<<<<<< HEAD
  * Drop support for running binarypackage builds without a "suite"
    argument; Launchpad has passed this for all binarypackage builds since
    2007.
  * Expect a "distribution" argument in binarypackage and pass it to
    sbuild's --archive option (LP: #1348077).
=======
  * Set LANG=C.UTF-8 when running "bzr builder", to ensure that it can
    handle UTF-8 file and author names (LP: #1273487).
>>>>>>> 3012ad61

  [ Adam Conrad ]
  * scan-for-processes: Don't explode if one of the processes we were
    going to kill completes before we get around to killing it.

 -- Colin Watson <cjwatson@ubuntu.com>  Mon, 04 Aug 2014 08:51:37 +0200

launchpad-buildd (124) hardy; urgency=medium

  [ Adam Conrad ]
  * Make launchpad-buildd more self-contained to avoid sbuild conflict:
    - Move our forked sbuild to /usr/share/launchpad-buildd/slavebin
    - Look for and use ~/.lp-sbuildrc instead of ~/.sbuildrc
    - Move /etc/sbuild.conf to /usr/share/launchpad-buildd/sbuild.conf
    - Move our internal helper binaries to /usr/share/launchpad-buildd
    - Remove now unnecessary lintian overrides for launchpad-buildd
  * Remove empty and obsolete /usr/share/launchpad-buildd/lpbuildd
  * Update Standards-Version, and switch Conflicts to Breaks/Replaces.
  * Remove instance configuration from /etc/launchpad-buildd/ on purge.

  [ Colin Watson ]
  * Install ltsp-server (but not its Recommends) for i386 livefs builds, as
    Edubuntu needs it.
  * Stop accepting the "suite" argument to livefs builds, now that Launchpad
    has been updated to use the newer series/pocket protocol.

 -- Colin Watson <cjwatson@ubuntu.com>  Fri, 04 Jul 2014 16:24:26 +0100

launchpad-buildd (123) hardy; urgency=medium

  * Fix handling of livefs builds for the -proposed pocket.
  * Accept an "extra_ppas" entry in livefs arguments, which is passed to
    livecd-rootfs to request that the image be built against additional
    PPAs.

 -- Colin Watson <cjwatson@ubuntu.com>  Sun, 22 Jun 2014 16:10:44 +0100

launchpad-buildd (122) hardy; urgency=medium

  * Drop the status_dict XML-RPC method, now that the master uses the
    new-style dict-flavoured status method.
  * Don't add symlinks to the results of livefs builds (LP: #1247461).
  * Cope with builds that return multiple files with identical content.
  * If a build is aborted between subprocesses, pretend that it was
    terminated by a signal.

 -- Colin Watson <cjwatson@ubuntu.com>  Tue, 13 May 2014 16:46:52 +0100

launchpad-buildd (121) hardy; urgency=medium

  * Retry "apt-get update" on failure after a short delay, as this
    occasionally fails due to racing with an archive pulse.
  * Go back to setting explicit values for LANG, LC_ALL, and LANGUAGE rather
    than unsetting them, since otherwise sudo/pam_env may fill in unwanted
    values from /etc/default/locale.

 -- Colin Watson <cjwatson@ubuntu.com>  Tue, 28 Jan 2014 13:40:40 +0000

launchpad-buildd (120) hardy; urgency=low

  [ Colin Watson ]
  * Unset LANG and LC_ALL rather than setting them to C, and unset a number
    of other environment variables too (including DISPLAY and TERM), in line
    with Debian buildds.
  * Make the status XML-RPC method a synonym for status_dict.
  * Add a new "livefs" build manager, based on livecd-rootfs/BuildLiveCD
    (LP: #1247461).
  * Remove virtualization check from buildrecipe.  It was a rather futile
    security check as escaping chroots is trivial, and it will fail when the
    PPA builder pool is converted to scalingstack.

  [ Adam Conrad ]
  * update-debian-chroot: Allow arm64-on-x86 builds with qemu-aarch64-static.
  * slave-prep: output current dpkg-dev version for debugging purposes.

 -- Colin Watson <cjwatson@ubuntu.com>  Thu, 23 Jan 2014 12:30:54 +0000

launchpad-buildd (119) hardy; urgency=low

  * Mount /dev/pts with -o gid=5,mode=620 to avoid needing pt_chown.

 -- Adam Conrad <adconrad@ubuntu.com>  Thu, 10 Oct 2013 08:56:07 -0600

launchpad-buildd (118) hardy; urgency=low

  [ William Grant ]
  * Fix fallback to PACKAGEFAIL of unknown sbuild DEPFAIL conditions
    (LP: #1235038).

  [ Colin Watson ]
  * Fail the builder immediately if $HOME/.sbuildrc is corrupt
    (LP: #1235287).
  * Add a status_dict XML-RPC method for better extensibility, including
    reporting the python-lpbuildd version (LP: #680514).

 -- William Grant <william.grant@canonical.com>  Tue, 08 Oct 2013 15:09:47 +1100

launchpad-buildd (117) hardy; urgency=low

  * Fix dep-wait detection when recipes fail to install build-dependencies
    (LP: #1234621).
  * Remove *.pyc files from source tree on clean.

 -- Colin Watson <cjwatson@ubuntu.com>  Thu, 03 Oct 2013 12:43:27 +0100

launchpad-buildd (116) hardy; urgency=low

  [ Colin Watson ]
  * Remove obsolete BuilderStatus.ABORTED.
  * Remove obsolete BuildDSlave.fetchFile method, unused since October 2005.
  * If the expected .changes file doesn't exist, consider this as a package
    build failure rather than crashing (LP: #993642).
  * Don't attempt to read entire files into memory at once when storing them
    in the file cache.
  * Rearrange build log searching to avoid reading the entire build log into
    memory at once (LP: #1227086).

  [ Adam Conrad ]
  * Tidy up log formatting of the "Already reaped..." message. 

 -- Colin Watson <cjwatson@ubuntu.com>  Fri, 27 Sep 2013 13:08:59 +0100

launchpad-buildd (115) hardy; urgency=low

  [ Adam Conrad ]
  * Short the readlink call in scan-for-process with a true to avoid
    prematurely exiting the process scan when tripping over zombies.
  * Write to temporary cache files and then rename after validation
    to avoid the cache containing broken aborted files (LP: #471076)
  * Skip nonexistent directories in cron cleanup code to avoid vomit
    in cron log on fresh installs that lack those dirs (LP: #559115)
  * Build buildd-slave-example.conf from template-buildd-slave.conf
    using buildd-genconfig at package build time so it's not stale.
  * Add a build-dependency on python to make buildd-genconfig work.
  * Add kernel name (hey, we might build on another kernel some day)
    and hostname (to help us track build host issues) to uname call.
  * Add x32 and ppc64el to the list of 64-bit arches for linux64.
  * Strip trailing whitespace in buildd-genconfig because I'm anal.
  * Mangle recipe versions to match backports policy (LP: #1095103)
  * Make scan-for-processes log output match the other slave helpers.

  [ Colin Watson ]
  * Move scan-for-processes up to the top-level slave code so that it is
    available for more general use.
  * Make abort work properly, calling scan-for-processes to kill all
    processes in the chroot.

 -- Colin Watson <cjwatson@ubuntu.com>  Thu, 29 Aug 2013 11:32:23 +0100

launchpad-buildd (114) hardy; urgency=low

  * Don't use the uname-2.6 hack when building on quantal and newer.
  * Display the linux32-faked kernel version before calling sbuild.

 -- Adam Conrad <adconrad@ubuntu.com>  Tue, 24 Apr 2012 07:44:18 -0600

launchpad-buildd (113) hardy; urgency=low

  * Shut up umount-chroot's verbose output, it served its purpose.
  * Yank out sbuild's dependency removal code, as we never once
    checked the return from this anyway, so it's just wasted time.
  * Stop writing to avg-space and avg-time, which we don't use.

 -- Adam Conrad <adconrad@ubuntu.com>  Thu, 22 Mar 2012 04:01:48 -0600

launchpad-buildd (112) hardy; urgency=low

  [ Jelmer Vernooij ]
  * Prevent slave from blowing up when it is aborted before a job has
    started. LP: #497772

  [ Adam Conrad ]
  * Update sbuild-package and update-debian-chroot to use linux32/64
    universally, and to pass --uname-2.6 when available, so we can
    use 3.x.x kernels to build older releases on the buildds.
  * Fix sbuild-package to report the correct number of cores/jobs.
  * Make sure /usr/bin/check-implicit-pointer-functions is called for
    all 64-bit builds on lucid and above, this logic got broken.

 -- Adam Conrad <adconrad@ubuntu.com>  Wed, 25 Jan 2012 11:27:55 -0700

launchpad-buildd (111) hardy; urgency=low

  * Add preppath to buildd-slave-test.conf, to unbreak the LP test suite.

 -- William Grant <wgrant@ubuntu.com>  Fri, 09 Dec 2011 08:58:17 +1100

launchpad-buildd (110) hardy; urgency=low

  [ Jelmer Vernooij ]
  * Use the actual target distroseries name in changelog, rather than
    the same as the last entry. LP: #855479
  * Use os.SEEK_END constant now that all build slaves run at least
    hardy. LP: #239213

  [ Adam Conrad ]
  * Create a new slavebin script called 'slave-prep' to kick off builds:
    - Move useless "echo" fork to slave-prep, and include our version
    - Move ntpdate call from unpack-chroot to slave-prep
    - Add preppath to the default config, and add a version 110 upgrade
      stanza to our config file upgrading script to fix upgrades
  * While doing the above, s/Synching/Syncing/ 'cause it drives me nuts
  * Make slave-prep output versions of bzr, bzr-builder, python-lpbuildd

  [ William Grant ]
  * Log `uname -a` as well.

 -- William Grant <wgrant@ubuntu.com>  Mon, 05 Dec 2011 15:01:43 +1100

launchpad-buildd (109) hardy; urgency=low

  * Use sudo when installing qemu into the chroot.
  * Only install qemu into the chroot when building arm* on x86, so armhf
    builds on armel hosts don't try to do it.

 -- William Grant <wgrant@ubuntu.com>  Tue, 29 Nov 2011 22:02:00 +1100

launchpad-buildd (108) hardy; urgency=low

  [ Adam Conrad ]
  * Use the chroot's dpkg-architecture instead of the base system.

  [ Nick Moffitt ]
  * Fixed up sbuild-package and update-debian-chroot to support
    syscall-emulated ARM builds on non-ARM hardware.
  * Added Recommends for qemu-user-static to launchpad-buildd, as the
    package only exists in Universe in natty and later.

 -- William Grant <wgrant@ubuntu.com>  Tue, 29 Nov 2011 19:52:43 +1100

launchpad-buildd (107) hardy; urgency=low

  * Correction to generate-translation-templates for the new file location.

 -- Martin Pool <mbp@canonical.com>  Mon, 21 Nov 2011 16:28:50 +1100

launchpad-buildd (106) hardy; urgency=low

  * Safer parsing in upgrade-config.
  * Get 'make check' working for the split-out tree.

 -- Martin Pool <mbp@canonical.com>  Mon, 21 Nov 2011 12:19:52 +1100

launchpad-buildd (105.1) hardy; urgency=low

  * Add strict version dependency of launchpad-buildd on python-lpbuildd.
  * Add explicit Python dependency for lintian.

 -- Martin Pool <mbp@canonical.com>  Mon, 21 Nov 2011 12:16:34 +1100

launchpad-buildd (105) hardy; urgency=low

  * Remove attempt to run dpkg-query from inside the slave: each state machine
    step can run only a single iteration.

 -- Martin Pool <mbp@canonical.com>  Fri, 18 Nov 2011 19:18:21 +1100

launchpad-buildd (104) hardy; urgency=low

  * Don't expect bzr-builddeb in the chroot; it's not there.

 -- Martin Pool <mbp@canonical.com>  Fri, 18 Nov 2011 18:46:23 +1100

launchpad-buildd (103) hardy; urgency=low

  * Log dpkg versions from the slave, where they will be externally visible.

 -- Martin Pool <mbp@canonical.com>  Fri, 18 Nov 2011 15:17:08 +1100

launchpad-buildd (102) hardy; urgency=low

  * Show dpkg versions of launchpad-buildd and some other relevant packages at
    startup, for debuggability.

 -- Martin Pool <mbp@canonical.com>  Fri, 18 Nov 2011 13:26:30 +1100

launchpad-buildd (101) hardy; urgency=low

  * Pass -Derror to bzr dailydeb. LP: 890892

 -- Martin Pool <mbp@canonical.com>  Wed, 16 Nov 2011 21:05:12 +1100

launchpad-buildd (100) hardy; urgency=low

  * Move python-lpbuildd to section python.
  * Don't create /var/run/launchpad-buildd during installation, it's
    already created at init-time.
  * Remove unnecessary debian/launchpad-buildd.conffiles. debhelper
    already adds the required conffiles.
  * In buildrecipe, pass -sa to dpkg-buildpackage so the orig tarball(s)
    always get included. LP: #891892

 -- Jelmer Vernooij <jelmer@canonical.com>  Fri, 11 Nov 2011 14:43:31 +0100

launchpad-buildd (99) hardy; urgency=low

  * launchpad-buildd conflicts with sbuild.

 -- Martin Pool <mbp@canonical.com>  Wed, 16 Nov 2011 10:53:43 +1100

launchpad-buildd (98) hardy; urgency=low

  * Add launchpad-buildd dependency on python-apt, as an accomodation for it
    being only a Recommends but actually required by python-debian.  
    LP: #890834

 -- Martin Pool <mbp@canonical.com>  Wed, 16 Nov 2011 10:28:48 +1100

launchpad-buildd (97) hardy-cat; urgency=low

  * drop bzr-builder dependency entirely and handle it in the autoinstall
    process on x86 virtual builders

 -- LaMont Jones <lamont@canonical.com>  Tue, 15 Nov 2011 03:15:23 -0700

launchpad-buildd (96) hardy-cat; urgency=low

  * only depend on bzr-builder on i386.

 -- LaMont Jones <lamont@canonical.com>  Tue, 15 Nov 2011 02:46:54 -0700

launchpad-buildd (95) hardy; urgency=low

  * Add explicit dependency on pristine-tar, recommended by newer
    versions of bzr-builder.
  * Fix finding of upstream build directory after recipe builds.

 -- Jelmer Vernooij <jelmer@canonical.com>  Fri, 11 Nov 2011 13:18:51 +0100

launchpad-buildd (94) hardy; urgency=low

  * Auto-start on machines whose hostname fqdn ends in .buildd or .ppa.

 -- Martin Pool <mbp@canonical.com>  Fri, 11 Nov 2011 17:26:20 +1100

launchpad-buildd (93) hardy; urgency=low

  * Rename buildd-genconfig in the tree, rather than during install.
  * Symlink check_implicit_function_pointers rather than copying.

 -- Martin Pool <mbp@canonical.com>  Fri, 11 Nov 2011 16:26:17 +1100

launchpad-buildd (92) hardy; urgency=low

  * Use debhelper for more of the package build.

 -- Martin Pool <mbp@canonical.com>  Fri, 11 Nov 2011 16:01:03 +1100

launchpad-buildd (91) hardy; urgency=low

  * launchpad-buildd will not start unless you set
    RUN_NETWORK_REQUESTS_AS_ROOT=yes in /etc/default/launchpad-buildd.

 -- Martin Pool <mbp@canonical.com>  Fri, 11 Nov 2011 15:02:12 +1100

launchpad-buildd (90) hardy; urgency=low

  * debhelper is a Build-Depends because it is needed to run 'clean'. 
  * python-lpbuildd conflicts with launchpad-buildd << 88.
  * Add and adjust build-arch, binary-arch, build-indep to match policy.
  * Complies with stardards version 3.9.2.

 -- Martin Pool <mbp@canonical.com>  Fri, 11 Nov 2011 14:30:36 +1100

launchpad-buildd (89) hardy; urgency=low

  * Add debian/copyright file.

 -- Martin Pool <mbp@canonical.com>  Fri, 11 Nov 2011 13:12:22 +1100

launchpad-buildd (88) hardy; urgency=low

  * Separate python-lpbuildd from the main launchpad-buildd package, so that
    it can be used alone for integration tests.

 -- Martin Pool <mbp@canonical.com>  Fri, 11 Nov 2011 12:43:20 +1100

launchpad-buildd (87) hardy; urgency=low

  * Split launchpad-buildd completely out of the Launchpad source tree.
  * Rename the Python package to lpbuildd.

 -- Martin Pool <mbp@canonical.com>  Wed, 09 Nov 2011 20:04:02 +1100

launchpad-buildd (86) hardy-cat; urgency=low

  * Cope with orig tarballs in the recipe result directory.

 -- Jelmer Vernooij <jelmer@canonical.com>  Thu, 10 Nov 2011 19:16:44 +0100

launchpad-buildd (85) hardy-cat; urgency=low

  * buildrecipe: Fix env argument to call_report_rusage.

 -- Jelmer Vernooij <jelmer@canonical.com>  Thu, 10 Nov 2011 17:34:57 +0100

launchpad-buildd (84) hardy-cat; urgency=low

  * Fix import of check_call in buildrecipe.
  * Avoid using /usr/bin/env in buildrecipe, breaks use of -u argument to
  Python.

 -- Jelmer Vernooij <jelmer@canonical.com>  Thu, 10 Nov 2011 14:55:10 +0100

launchpad-buildd (83) hardy-cat; urgency=low

  [ Martin Pool ]
   * Cut out readyservice from the buildds.  LP: #800295
   * buildrecipe shows the bzr and bzr-builder versions.  LP: #884092
   * buildrecipe shows bzr rusage.  LP: #884997

  [ Steve Langasek ]
  * Strip :any, :native qualifiers off all build-dependencies in sbuild, since
    the distinction only matters once we want to do cross-building.

  [ Jelmer Vernooij ]
  * Pass --allow-fallback-to-native to "bzr dailydeb" for compatibility
    with older recipe build behaviour. Depend on bzr-builder >= 0.7.1
    which introduces this option. LP: #885497

 -- Jelmer Vernooij <jelmer@canonical.com>  Wed, 09 Nov 2011 14:57:35 +0100

launchpad-buildd (81) hardy-cat; urgency=low

  * generate-translation-templates: switch to Python 2.7.

 -- Danilo Šegan <danilo@canonical.com>  Mon, 17 Oct 2011 14:46:13 +0200

launchpad-buildd (80) hardy-cat; urgency=low

  * binfmt-support demonstrated umount ordering issues for us.  LP: #851934

 -- LaMont Jones <lamont@canonical.com>  Mon, 19 Sep 2011 04:56:58 -0600

launchpad-buildd (79) hardy-cat; urgency=low

  * Fix sudoers.d/buildd permissions

 -- LaMont Jones <lamont@canonical.com>  Fri, 19 Aug 2011 07:31:54 -0600

launchpad-buildd (78) hardy-cat; urgency=low

  * Correctly update sudoers files when needed.  LP: #742881

 -- LaMont Jones <lamont@canonical.com>  Wed, 06 Apr 2011 22:20:17 -0600

launchpad-buildd (77) hardy-cat; urgency=low

  * Add back in ultimate-backstop umask() correction.

 -- LaMont Jones <lamont@canonical.com>  Wed, 06 Apr 2011 13:34:05 -0600

launchpad-buildd (76) hardy-cat; urgency=low

  [ various ]
  * ProjectGroup.products sort order and remove Author: comments.
  * Fix some tests to not print stuff
  * Make buildd pointer check regexes work on natty
  * merge before rollout + text conflict patch by wgrant

 -- LaMont Jones <lamont@canonical.com>  Tue, 15 Mar 2011 16:59:36 -0600

launchpad-buildd (74) hardy-cat; urgency=low

  [ Aaron Bentley]
  * Memory-limit recipe builds. LP#676657

  [ LaMont Jones]
  * mount a tmpfs on /dev/shm in build chroots.  LP#671441

  [Michael Bienia]
  * Update regexes used for DEPWAIT.  LP#615286

 -- LaMont Jones <lamont@canonical.com>  Tue, 23 Nov 2010 06:17:57 -0700

launchpad-buildd (73) hardy-cat; urgency=low

  * Revert to revision 70

 -- LaMont Jones <lamont@canonical.com>  Thu, 28 Oct 2010 12:53:45 -0600

launchpad-buildd (72) hardy-cat; urgency=low

  * break out readyservice.py from tachandler.py. LP#663828

 -- LaMont Jones <lamont@canonical.com>  Wed, 20 Oct 2010 13:03:23 -0600

launchpad-buildd (71) hardy-cat; urgency=low

  * Detect ppa hosts for build recipes.  LP#662664
  * Better recipe builds. LP#599100, 627119, 479705

 -- LaMont Jones <lamont@canonical.com>  Tue, 19 Oct 2010 13:48:33 -0600

launchpad-buildd (70) hardy-cat; urgency=low

  [ LaMont Jones ]
  * Restore the rest of version 68.

  [ James Westby ]
  * buildrecipe: Specify BZR_EMAIL via sudo so that the called command
    sees the environment variable.
  * buildrecipe: call sudo -i -u instead of sudo -iu so that it works with
    older versions of sudo.
  * buildrecipe: flush stdout before calling another command so that
    the build log has the output correctly interleaved.

  [ William Grant ]
  * correct arch_tag arguments.

 -- LaMont Jones <lamont@canonical.com>  Fri, 20 Aug 2010 13:27:55 -0600

launchpad-buildd (69) hardy-cat; urgency=low

  * REVERT all of version 68 except for BZR_EMAIL LP#617072
    (Not reflected in bzr.)

 -- LaMont Jones <lamont@canonical.com>  Tue, 17 Aug 2010 10:40:03 -0600

launchpad-buildd (68) hardy-cat; urgency=low

  [ William Grant ]
  * Take an 'arch_tag' argument, so the master can override the slave
    architecture.

  [ Jelmer Vernooij ]

  * Explicitly use source format 1.0.
  * Add LSB information to init script.
  * Use debhelper >= 5 (available in dapper, not yet deprecated in
    maverick).
  * Fix spelling in description.
  * Install example buildd configuration.

  [ Paul Hummer ]
  * Provide BZR_EMAIL for bzr 2.2 in the buildds LP#617072

 -- LaMont Jones <lamont@canonical.com>  Mon, 16 Aug 2010 13:25:09 -0600

launchpad-buildd (67) hardy-cat; urgency=low

  * Force aptitude installation for recipe builds on maverick

 -- LaMont Jones <lamont@canonical.com>  Fri, 23 Jul 2010 14:22:23 -0600

launchpad-buildd (66) hardy-cat; urgency=low

  * handle [linux-any] build-dependencies.  LP#604981

 -- LaMont Jones <lamont@canonical.com>  Mon, 19 Jul 2010 12:13:31 -0600

launchpad-buildd (65) hardy-cat; urgency=low

  * Drop preinst check, since human time does not scale across a large
    rollout.  soyuz just needs to deal with upgrades mid-build better.

 -- LaMont Jones <lamont@canonical.com>  Thu, 08 Jul 2010 05:04:02 -0600

launchpad-buildd (64) hardy-cat; urgency=low

  * Pottery now strips quotes from variables.

 -- Jeroen Vermeulen <jtv@canonical.com>  Wed, 30 Jun 2010 12:50:59 +0200

launchpad-buildd (63) hardy-cat; urgency=low

  * Drop apply-ogre-model, since override-sources-list replaced it three years
    ago. Also clean up extra_args parsing a bit.

 -- William Grant <wgrant@ubuntu.com>  Sat, 12 Jun 2010 11:33:11 +1000

launchpad-buildd (62) hardy-cat; urgency=low

  * Make the buildds cope with not having a sourcepackagename LP#587109

 -- LaMont Jones <lamont@canonical.com>  Tue, 08 Jun 2010 13:02:31 -0600

launchpad-buildd (61) hardy-cat; urgency=high

  [ William Grant ]
  * Fixed translation templates slave to return files properly. LP#549422

  [ Danilo Segan ]
  * Added more output to generate-translation-templates. LP#580345

  [ Henning Eggers ]
  * Improved output of build xmplrpc call, not returning None now. LP#581746
  * Added apache2 dependency. LP#557634
  * Added preinst script to prevent installation when a build is running.
    LP#557347

  [ LaMont Jones ]
  * preinst needs to detect a stale buildlog as well.

 -- LaMont Jones <lamont@canonical.com>  Fri, 21 May 2010 05:52:53 -0600

launchpad-buildd (60) lucid-cat; urgency=low

  * Depends: lsb-release, which is ubuntu-minimal, but not essential.

 -- LaMont Jones <lamont@ubuntu.com>  Thu, 01 Apr 2010 08:54:48 -0600

launchpad-buildd (59) lucid-cat; urgency=low

  [ Henning Eggers ]
  * Added translation template generation code (pottery).

  [ LaMont Jones ]
  * set umask for twisted where supported

 -- LaMont Jones <lamont@canonical.com>  Wed, 31 Mar 2010 10:38:15 -0600

launchpad-buildd (58~1) karmic; urgency=low

  * Misc fixes to match APIs.

 -- Aaron Bentley <aaron@aaronbentley.com>  Fri, 15 Jan 2010 10:03:07 +1300

launchpad-buildd (58~0) karmic; urgency=low

  * Include buildrecipe.py.

 -- Aaron Bentley <aaron@aaronbentley.com>  Wed, 13 Jan 2010 17:06:59 +1300

launchpad-buildd (57) hardy-cat; urgency=low

  * Split the sbuild wrapper from DebianBuildManager into a new
    BinaryPackageBuildManager, and point the 'debian' builder at that
    instead.

 -- William Grant <wgrant@ubuntu.com>  Tue, 12 Jan 2010 09:22:50 +1300

launchpad-buildd (56) hardy-cat; urgency=low

  * only error out on implicit-function-pointers check on lucid or later,
    non-32-bit architectures.  Warnings elsewhere.  LP#504078
  * drop use of ccache and /var/cache/apt/archives, since we don't use one,
    and the other is just plain silly.

 -- LaMont Jones <lamont@canonical.com>  Mon, 11 Jan 2010 13:12:49 -0700

launchpad-buildd (54) hardy-cat; urgency=low

  [ William Grant ]
  * debian.py: Tell sbuild to build debug symbols if the
    build_debug_symbols argument is True.
  * sbuild: Set "Build-Debug-Symbols: yes" in CurrentlyBuilding if
    we have been told to build debug symbols.

  [ LaMont Jones ]
  * do not ignore SIGHUP in builds - it breaks test suites. LP#453460
  * create filecache-default/ccache directories in init.d as well as postinst
  * sbuild: run dpkg-source inside the chroot.  LP#476036
  * sbuild: change the regexp for dpkg-source extraction to handle both karmic and pre-karmic dpkg.  LP#476036
  * use --print-architecture instead of --print-installation-architecture
  * mount-chroot: copy hosts et al into chroot. LP#447919
  * provide and call check-implicit-function-pointers.

 -- LaMont Jones <lamont@canonical.com>  Mon, 14 Dec 2009 12:00:10 -0700

launchpad-buildd (52) dapper-cat; urgency=low

  * Depends: apt-transport-https

 -- LaMont Jones <lamont@canonical.com>  Fri, 09 Oct 2009 11:00:50 -0600

launchpad-buildd (50) dapper-cat; urgency=low

  * sbuild: Change all invocations of apt and dpkg to occur inside
    the build chroot, rather than happening outside the chroot with
    a bunch of flags to operate on data files in the chroot.  This
    should clear up issues we see with mismatched host toolchains.
  * sbuild: Revert the above in the case of "apt-get source" which
    doesn't require any fancy features in the chroot and, frankly,
    is much easier to manage if it's executed externally.
  * scan-for-processes: Bring in a change from production to make
    sure that we follow symlinks in our search for process roots.
  * sbuild-package: Output NR_PROCESSORS in the build logs, for
    sightly easier debugging of possible parallel build bugs.
  * update-debian-chroot: Stop using chapt-get, and instead chroot
    into the build chroot and call the native apt-get there.
  * update-debian-chroot: Cargo-cult the linux32 magic from the
    sbuild wrapper to set our personality on chroot upgrades.
  * mount-chroot: Mount sys in the chroot too.  While it shouldn't
    be, strictly-speaking, required for anything, it's nice to have.
  * chapt-get, slave_chroot_tool.py: Delete both as obsolete cruft.

 -- Adam Conrad <adconrad@ubuntu.com>  Fri, 24 Jul 2009 07:21:30 -0600

launchpad-buildd (49) dapper-cat; urgency=low

  * sbuild.conf: bump default automake from automake1.8 to automake1.9

 -- Adam Conrad <adconrad@ubuntu.com>  Fri, 12 Sep 2008 08:54:24 -0600

launchpad-buildd (48) dapper-cat; urgency=low

  * sbuild-package: If we're an amd64 host system, but being used
    to build i386 or lpia, use linux32 to pretend to be i686.

 -- Adam Conrad <adconrad@ubuntu.com>  Fri, 12 Sep 2008 08:12:34 -0600

launchpad-buildd (47) dapper-cat; urgency=low

  * slave.py: If the logfile doesn't currently exist on disk when
    getLogTail() goes looking for it (which is a possible race with
    the new sanitisation code), just return an empty string.

 -- Adam Conrad <adconrad@ubuntu.com>  Mon, 02 Jun 2008 13:09:55 -0600

launchpad-buildd (46) dapper-cat; urgency=low

  * slave.py: Accept a separate username and password to the
    ensurePresent() call which, if present, are used to install
    an auth handler to cope with basic http auth with the http
    server when fetching files.
  * slave.py: Ensure that build logs are sanitized so that any
    user:password@ parts in URLs are removed.

 -- Julian Edwards <julian.edwards@canonical.com>  Tue, 29 Apr 2008 14:25:00 +0100

launchpad-buildd (45) dapper-cat; urgency=low

  * slave.py: Stop setting BuilderStatus.WAITING in each failure
    method, as this gives us a race where the builddmaster might
    dispatch another build to us before we're done cleaning up.
  * slave.py: Don't set BuildStatus.OK in buildComplete(), this is
    now a generic "the build has ended, succesfully or not" method.
  * slave.py: Define a new buildOK() method that sets BuildStatus.OK.
  * debian.py: When done cleaning, if the build isn't already marked
    as failed, call buildOK, then call buildComplete unconditionally.
  * The above changes should resolve https://launchpad.net/bugs/179466

 -- Adam Conrad <adconrad@ubuntu.com>  Tue, 08 Apr 2008 14:12:07 -0600

launchpad-buildd (44) dapper-cat; urgency=low

  * slave.py: Redefine "private" _unpackChroot() as "public" doUnpack(),
    so we can use it from the build iteration control process.
  * slave.py: Make the initiate method set a _chroottarfile private
    variable for use by doUnpack(), rather than calling _unpackChroot().
  * slave.py: Trigger the forked buildd process with an echo statement.
  * debian.py: Add the INIT state to the DebianBuildState class.
  * debian.py: Start the build process at INIT state instead of UNPACK.
  * debian.py: Add iterate_INIT(), which just checks success of the
    initial variable sanitisation checks, then hands off to doUnpack().
  * debian.py: Adjust the failure return calls of the UNPACK and MOUNT
    methods to chrootFail() instead of builderFail(), for correctness.
  * The above changes should resolve https://launchpad.net/bugs/211974

 -- Adam Conrad <adconrad@ubuntu.com>  Mon, 07 Apr 2008 13:53:20 -0600

launchpad-buildd (43) dapper-cat; urgency=low

  * unpack-chroot: Move the ntpdate calls below the bunzip/exec bit,
    so we don't run ntpdate twice when unzipping tarballs, which
    happens on every single build on Xen hosts (like the PPA hosts).
  * debian/control: We use adduser in postinst, depending on it helps.
  * debian/control: Set myself as the Maintainer, since I'm in here.
  * debian/control: Change our section from "misc" to "admin".
  * sbuild{,-package}: Pass DEB_BUILD_OPTIONS="parallel=N" to dpkg.

 -- Adam Conrad <adconrad@ubuntu.com>  Thu, 24 Jan 2008 15:39:20 -0700

launchpad-buildd (42) dapper-cat; urgency=low

  * sbuild: using "eq" to evaluate strings instead of "==" is ever
    so slightly less retarded (fixed the launchpad bug #184565)

 -- Adam Conrad <adconrad@ubuntu.com>  Tue, 22 Jan 2008 16:21:54 -0700

launchpad-buildd (41) dapper-cat; urgency=low

  * sbuild: If we've already marked a package as "installed" with a
    valid version, don't overwrite that version with PROVIDED.

 -- Adam Conrad <adconrad@ubuntu.com>  Thu, 17 Jan 2008 10:39:26 -0700

launchpad-buildd (40) dapper-cat; urgency=low

  * sbuild: Don't allow versioned build-deps to be satisfied by provided
    packages, but force them to go through the "upgrade/downgrade" tests.
  * sbuild: Do --info and --contents on _all.deb packages as well, if
    we're building arch:all packages.
  * sbuild: Don't process ENV_OVERRIDE anymore, we only had an override
    for one thing anyway (LC_ALL), and this code caused bug #87077.
  * sbuild-package: Call sbuild with LC_ALL=C explicitely, to compensate.
  * Makefile: clean up the makefile a bit to DTRT (as I expect it).

 -- Adam Conrad <adconrad@ubuntu.com>  Tue, 15 Jan 2008 16:51:08 -0700

launchpad-buildd (39) unstable; urgency=low

  * If we're fed an archive_purpose argument from the builddmaster,
    we pass --purpose=$archive_purpose to sbuild, and if we get suite
    from the builddmaster, we pass --dist=$suite to sbuild.
  * Mangle sbuild to write out Suite: and Purpose: stanzas to our
    CurrentlyBuilding file, according to command-line input.
  * Now that we're no longer always feeding -dautobuild to sbuild,
    fix up sbuild to always look for the chroot at chroot-autobuild
    instead of the Debian Way of using chroot-$suite.
  * If the config file contains an ntphost stanza, use that with
    ntpdate to sync the system's clock before we unpack the chroot.
  * Mangle update-config to add an ntphost stanza to the default
    config, and to 's/-dautobuild //' from the sbuild arguments.

 -- Adam Conrad <adconrad@ubuntu.com>  Thu, 20 Dec 2007 01:51:49 -0700

launchpad-buildd (38) unstable; urgency=high

  * unpack-chroot: set $PATH rather than hardcoding paths to binaries
    since bzip2 moved from /usr/bin to /bin in edgy and didn't bother with
    compatability symlinks.

 -- James Troup <james.troup@canonical.com>  Wed, 21 Nov 2007 17:08:36 +0000

launchpad-buildd (37) dapper; urgency=high

  * update-debian-chroot: Adam's LPIA support (i.e. overriding
    architecture for chapt-get).
  * debian/launchpad-buildd.cron.daily: fix run-on-line.
  * debian/postinst: only create ~buildd/.sbuildrc if it doesn't exist.
    This avoids the problem of upgrades of the launchpad-buildd package
    resetting the architecture to i386 on lpia builders.

 -- James Troup <james.troup@canonical.com>  Wed, 14 Nov 2007 18:34:46 +0000

launchpad-buildd (36) dapper; urgency=low

  * changing override-sources to replace current sources.list with
    the content sent by buildmaster instead of prepend. It will allow
    us to cope more easily with SoyuzArchive implementation (PARTNER,
    EMBARGOED, PPA)

 -- Celso Providelo <cprov@canonical.com>  Thu, 7 Aug 2007 14:10:26 -0300

launchpad-buildd (35) unstable; urgency=low

  * including previous code changes (32 & 33).

 -- Celso Providelo <cprov@canonical.com>  Thu, 23 May 2007 17:40:26 -0300

launchpad-buildd (34) unstable; urgency=low

  * add suport for overriding the chroot /etc/apt/sources.list with the
    content of builddmaster build arguments 'archives'.

 -- Celso Providelo <cprov@canonical.com>  Thu, 17 May 2007 15:12:26 -0300

launchpad-buildd (33) unstable; urgency=low

  * Mangle sbuild further to allow us to publish Martin's debug debs (ddeb)
    to public_html/ddebs/ until such a time as soyuz can do this natively.
  * Fix the auto-dep-wait regexes to allow for versions with ~ in them.
  * Make cron.daily clean out translations and ddebs more than 1 week old.

 -- Adam Conrad <adconrad@ubuntu.com>  Sat, 30 Sep 2006 17:25:25 +1000

launchpad-buildd (32) unstable; urgency=low

  * We need to create /var/run/launchpad-buildd in our init script in the
    case (such as in current dapper) where /var/run is on a tmpfs.
  * Our init script shouldn't exit non-zero on "stop" if already stopped.
  * Remove exc_info argument from our call to self.log in slave.py, which
    clearly doesn't support that argument, so stop producing tracebacks.
  * Reset self.builddependencies in our clean routine, so the variable
    doesn't get leaked to the next build, causing me SERIOUS confusion.
  * Tidy up translation handling a bit more to deal with old chroots (where
    pkgstriptranslations won't dpkg-distaddfile for us), and to chmod the
    translation dirs after the build, so apache can actually get at them.
  * Add --no_save to our command line to avoid useless -shutdown.tap files.
  * Make sure umount-chroot doesn't fail, even if there's nothing to umount.
  * Append to the cron.daily cleaning to also occasionally clean up the apt
    cache and /home/buildd/filecache-default, so we don't run out of disk.

 -- Adam Conrad <adconrad@ubuntu.com>  Fri, 17 Mar 2006 19:39:05 +1100

launchpad-buildd (31) unstable; urgency=low

  * Cherry-pick patch from Ryan's sbuild that outputs dpkg --purge output
    line-by-line, instead of as one big blob, to make output on the web
    UI a little bit more friendly for people following along at home.
  * Install a cron.daily script (eww) to purge old build logs for now until
    I have the time to learn how twisted's native log rotation works.

 -- Adam Conrad <adconrad@ubuntu.com>  Wed, 15 Mar 2006 17:23:26 +1100

launchpad-buildd (30) unstable; urgency=low

  * Move our translation publishing mojo so it happens BEFORE we move
    all the files from debian/files out of the chroot, instead of after.

 -- Adam Conrad <adconrad@ubuntu.com>  Wed,  8 Mar 2006 18:50:49 +1100

launchpad-buildd (29) unstable; urgency=low

  * Use dpkg --print-installation-architecture in our postinst instead
    of --print-architecture to avoid spewing suprious error messages.
  * Remove the check for log_dir, since we call sbuild with --nolog,
    and stop creating $HOME/logs in the user setup part of postinst.

 -- Adam Conrad <adconrad@ubuntu.com>  Tue,  7 Mar 2006 19:13:56 +1100

launchpad-buildd (28) unstable; urgency=low

  * Modify the protocol method ensurepresent to return additional
    information about the target files lookup procedure. It helps to
    debug intermittent Librarian errors.

 -- Celso Providelo <celso.providelo@canonical.com>  Mon, 06 Mar 2006 16:42:00 -0300

launchpad-buildd (27) unstable; urgency=low

  * Update the slave chroot tool to use getent so it works on the production
    buildds

 -- Daniel Silverstone <daniel.silverstone@canonical.com>  Mon, 20 Feb 2006 12:57:45 +0000

launchpad-buildd (26) unstable; urgency=low

  * Update buildd-slave code to allow for GIVENBACK status returns,
    matching the states under which sbuild used to do --auto-give-back.
  * Port over sanae's build log regex parsing to allow us to do:
    - Automatic dep-wait handling, based on sbuild's logs of apt-get.
    - Automatic give-backs for a few corner cases (like kernel bugs).
  * Make sbuild stop dying if we have no sendmail installed, since we
    don't really want it sending mail in the launchpad world anyway.
  * Call sbuild and apt with "LANG=C", so we don't have to worry about
    locales matching between the base system and the autobuild chroots.
  * Clear up confusion in build states with 's/BUILDFAIL/PACKAGEFAIL/'

 -- Adam Conrad <adconrad@ubuntu.com>  Mon, 27 Feb 2006 14:00:08 +1100

launchpad-buildd (25) unstable; urgency=low

  * Update sbuild.conf to current yumminess.

 -- Daniel Silverstone <daniel.silverstone@canonical.com>  Fri,  3 Feb 2006 19:22:01 +0000

launchpad-buildd (24) unstable; urgency=low

  * Add /var/cache/apt/archives to the buildd chroots when mounting

 -- Daniel Silverstone <daniel.silverstone@canonical.com>  Fri,  3 Feb 2006 00:30:07 +0000

launchpad-buildd (23) unstable; urgency=low

  * And make apply-ogre-model use $SUDO, yay

 -- Daniel Silverstone <daniel.silverstone@canonical.com>  Fri, 27 Jan 2006 13:59:10 +0000

launchpad-buildd (22) unstable; urgency=low

  * Fix typo in apply-ogre-model (missing space)

 -- Daniel Silverstone <daniel.silverstone@canonical.com>  Fri, 27 Jan 2006 13:55:12 +0000

launchpad-buildd (21) unstable; urgency=low

  * Fix the .extend call for the --comp argument to pass it as one argument
    instead of as - - c o m p = m a i n (which kinda doesn't work)

 -- Daniel Silverstone <daniel.silverstone@canonical.com>  Fri, 27 Jan 2006 13:45:34 +0000

launchpad-buildd (20) unstable; urgency=low

  * Update sbuild to the latest sbuild from adam.
  * Make sure we pass --archive=ubuntu
  * Make sure we pass --comp=<the component we're building for>

 -- Daniel Silverstone <daniel.silverstone@canonical.com>  Thu, 26 Jan 2006 17:20:49 +0000

launchpad-buildd (19) unstable; urgency=low

  * Add ogre support to the slave chroot tool
  * Make sure the chroot tool ensures localhost in /etc/hosts in the chroot

 -- Daniel Silverstone <daniel.silverstone@canonical.com>  Wed, 25 Jan 2006 12:29:04 +0000

launchpad-buildd (18) unstable; urgency=low

  * Remove sbuildrc.tmp dangleberry in postinst
  * Add linux32 to set of depends so that hppa, sparc and powerpc can build
  * Make hppa, sparc, powerpc use linux32 to invoke the sbuild binary
  * Add --resolve-deps to debootstrap invocation
  * Make chroot tool use /bin/su - rather than /bin/sh for chrooting. shiny
    (apparently)
  * Add a bunch of deps infinity spotted.
  * Make sure we chown the chroot tarball to the calling user after packing
    it up.

 -- Daniel Silverstone <daniel.silverstone@canonical.com>  Wed,  9 Nov 2005 17:37:37 -0500

launchpad-buildd (17) unstable; urgency=low

  * Changed default UID/GID to match the ldap buildd UID/GID

 -- Daniel Silverstone <daniel.silverstone@canonical.com>  Wed,  9 Nov 2005 17:13:22 -0500

launchpad-buildd (16) unstable; urgency=low

  * Change the XMLRPC method 'ensure' to be 'ensurepresent'

 -- Daniel Silverstone <daniel.silverstone@canonical.com>  Wed,  5 Oct 2005 15:50:58 +0100

launchpad-buildd (15) unstable; urgency=low

  * Fix it so getting a logtail when less than 2k is available will work.
  * Actually install apply-ogre-model
  * Also spot arch_indep properly

 -- Daniel Silverstone <daniel.silverstone@canonical.com>  Mon,  3 Oct 2005 14:34:55 +0100

launchpad-buildd (14) unstable; urgency=low

  * Slight bug in slave.py meant missing .emptyLog() attribute. Fixed.

 -- Daniel Silverstone <daniel.silverstone@canonical.com>  Mon,  3 Oct 2005 14:21:16 +0100

launchpad-buildd (13) unstable; urgency=low

  * Fix a syntax error in the postinst
  * Oh, and actually include the buildd config upgrader

 -- Daniel Silverstone <daniel.silverstone@canonical.com>  Mon,  3 Oct 2005 12:17:50 +0100

launchpad-buildd (12) unstable; urgency=low

  * Implement V1.0new protocol.
  * Add in OGRE support
  * Add in archindep support
  * If upgrading from < v12, will remove -A from sbuildargs and add in
    a default ogrepath to any buildd configs found in /etc/launchpad-buildd
  * Prevent launchpad-buildd init from starting ~ files

 -- Daniel Silverstone <daniel.silverstone@canonical.com>  Sun,  2 Oct 2005 23:20:08 +0100

launchpad-buildd (11) unstable; urgency=low

  * Quieten down the slave scripts and make them prettier for the logs.
  * make unpack-chroot uncompress the chroot and keep it uncompressed if
    possible. This fixes bug#2699
  * Make the slave run the process reaper run even if the build failed.

 -- Daniel Silverstone <daniel.silverstone@canonical.com>  Fri, 30 Sep 2005 00:24:45 +0100

launchpad-buildd (10) unstable; urgency=low

  * Make sure /etc/source-dependencies is present in the postinst.
    (just need to be touched)

 -- Daniel Silverstone <daniel.silverstone@canonical.com>  Wed, 28 Sep 2005 22:02:26 +0100

launchpad-buildd (9) unstable; urgency=low

  * Implement /filecache/XXX urls in the slave to permit larger file transfer

 -- Daniel Silverstone <daniel.silverstone@canonical.com>  Tue, 27 Sep 2005 13:16:52 +0100

launchpad-buildd (8) unstable; urgency=low

  * spiv's crappy spawnFDs implementation needs an int not a file handle
    and can't cope with converting one to the other :-(

 -- Daniel Silverstone <daniel.silverstone@canonical.com>  Tue, 27 Sep 2005 02:18:05 +0100

launchpad-buildd (7) unstable; urgency=low

  * Made sure the slave puts /dev/null on the subprocess stdin.

 -- Daniel Silverstone <daniel.silverstone@canonical.com>  Tue, 27 Sep 2005 01:52:50 +0100

launchpad-buildd (6) unstable; urgency=low

  * Removed slavechroot.py from installed set.

 -- Daniel Silverstone <daniel.silverstone@canonical.com>  Thu, 15 Sep 2005 11:39:25 +0100

launchpad-buildd (5) unstable; urgency=low

  * Add slave tool and example chroot configuration
  * Added debootstrap and dpkg-dev to the dependencies

 -- Daniel Silverstone <daniel.silverstone@canonical.com>  Fri,  9 Sep 2005 16:38:22 +0100

launchpad-buildd (4) unstable; urgency=low

  * Add sbuild.conf which was previously missing
  * Fix up abort protocol and various other bits in the slave

 -- Daniel Silverstone <daniel.silverstone@canonical.com>  Fri,  9 Sep 2005 14:24:31 +0100

launchpad-buildd (3) unstable; urgency=low

  * Modified postinst to make sure ccache and log dirs are created
    even if the user already exists.

 -- Daniel Silverstone <daniel.silverstone@canonical.com>  Wed,  7 Sep 2005 15:50:36 +0100

launchpad-buildd (2) unstable; urgency=low

  * Fixes to postinst to make sure ccache and log dirs are created if missing.
  * Added README to explain how to build the package.

 -- Daniel Silverstone <daniel.silverstone@canonical.com>  Thu,  1 Sep 2005 10:46:08 +0100

launchpad-buildd (1) unstable; urgency=low

  * Initial version

 -- Daniel Silverstone <daniel.silverstone@canonical.com>  Mon, 13 Jun 2005 11:08:38 +0100
<|MERGE_RESOLUTION|>--- conflicted
+++ resolved
@@ -2,6 +2,11 @@
 
   * Build with dpkg-deb -Zgzip, so that the resulting .deb can still be
     installed on lucid.
+  * Drop support for running binarypackage builds without a "suite"
+    argument; Launchpad has passed this for all binarypackage builds since
+    2007.
+  * Expect a "distribution" argument in binarypackage and pass it to
+    sbuild's --archive option (LP: #1348077).
 
  -- Colin Watson <cjwatson@ubuntu.com>  Tue, 05 Aug 2014 01:39:21 +0200
 
@@ -18,16 +23,8 @@
     cover some more build systems (see https://bugs.debian.org/751528).
   * Fix lpbuildd.livefs tests to account for the "suite" argument no longer
     being accepted.
-<<<<<<< HEAD
-  * Drop support for running binarypackage builds without a "suite"
-    argument; Launchpad has passed this for all binarypackage builds since
-    2007.
-  * Expect a "distribution" argument in binarypackage and pass it to
-    sbuild's --archive option (LP: #1348077).
-=======
   * Set LANG=C.UTF-8 when running "bzr builder", to ensure that it can
     handle UTF-8 file and author names (LP: #1273487).
->>>>>>> 3012ad61
 
   [ Adam Conrad ]
   * scan-for-processes: Don't explode if one of the processes we were
