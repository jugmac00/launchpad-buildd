--- conflicted
+++ resolved
@@ -1,4 +1,9 @@
-<<<<<<< HEAD
+launchpad-buildd (155) UNRELEASED; urgency=medium
+
+  * Refactor lpbuildd.pottery.intltool to avoid calling chdir.
+
+ -- Colin Watson <cjwatson@ubuntu.com>  Fri, 08 Sep 2017 13:42:17 +0100
+
 launchpad-buildd (154) xenial; urgency=medium
 
   * The previous patch was labouring under mistaken assumptions: it's
@@ -27,13 +32,6 @@
   * LXD: Do not drop sys_rawio capability (LP: #1716060).
 
  -- Colin Watson <cjwatson@ubuntu.com>  Wed, 13 Sep 2017 14:51:48 +0100
-=======
-launchpad-buildd (152) UNRELEASED; urgency=medium
-
-  * Refactor lpbuildd.pottery.intltool to avoid calling chdir.
-
- -- Colin Watson <cjwatson@ubuntu.com>  Fri, 08 Sep 2017 13:42:17 +0100
->>>>>>> 2af272bd
 
 launchpad-buildd (151) xenial; urgency=medium
 
