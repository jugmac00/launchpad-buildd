--- conflicted
+++ resolved
@@ -1,13 +1,3 @@
-<<<<<<< HEAD
-launchpad-buildd (159) UNRELEASED; urgency=medium
-
-  * Add a local unauthenticated proxy on port 8222, which proxies through to
-    the remote authenticated proxy.  This should allow running a wider range
-    of network clients, since some of them apparently don't support
-    authenticated proxies very well.
-
- -- Colin Watson <cjwatson@ubuntu.com>  Tue, 27 Feb 2018 13:58:17 +0000
-=======
 launchpad-buildd (162) UNRELEASED; urgency=medium
 
   * Set the hostname and FQDN of LXD containers to match the host system,
@@ -20,6 +10,10 @@
   * Refactor VCS operations from lpbuildd.target.build_snap out to a module
     that can be used by other targets.
   * Allow checking out a git tag rather than a branch (LP: #1687078).
+  * Add a local unauthenticated proxy on port 8222, which proxies through to
+    the remote authenticated proxy.  This should allow running a wider range
+    of network clients, since some of them apparently don't support
+    authenticated proxies very well.
 
  -- Colin Watson <cjwatson@ubuntu.com>  Tue, 08 May 2018 10:36:22 +0100
 
@@ -51,7 +45,6 @@
     support for passing an unqualified port to strports.service.
 
  -- Colin Watson <cjwatson@ubuntu.com>  Fri, 23 Mar 2018 07:53:24 +0000
->>>>>>> d48fad68
 
 launchpad-buildd (158) xenial; urgency=medium
 
