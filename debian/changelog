--- conflicted
+++ resolved
@@ -1,11 +1,5 @@
 launchpad-buildd (165) UNRELEASED; urgency=medium
 
-<<<<<<< HEAD
-  * Call gatherResults in a different thread so that it doesn't block
-    responses to XML-RPC requests (LP: #1795877).
-
- -- Colin Watson <cjwatson@ubuntu.com>  Fri, 05 Oct 2018 16:43:11 +0100
-=======
   [ Steve Langasek, Tobias Koch ]
   * buildlivefs: support passing an IMAGE_TARGETS variable into the
     environment, for projects (i.e., ubuntu-cpc) that produce multiple
@@ -14,9 +8,10 @@
 
   [ Colin Watson ]
   * Set SNAPCRAFT_BUILD_ENVIRONMENT=host when building snaps (LP: #1791201).
+  * Call gatherResults in a different thread so that it doesn't block
+    responses to XML-RPC requests (LP: #1795877).
 
  -- Colin Watson <cjwatson@ubuntu.com>  Tue, 09 Oct 2018 11:38:07 +0200
->>>>>>> 11677226
 
 launchpad-buildd (164) xenial; urgency=medium
 
