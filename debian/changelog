launchpad-buildd (131) UNRELEASED; urgency=medium

  * slave-prep: Output current sbuild version, now that it's a separate
    package.
<<<<<<< HEAD
  * buildrecipe: Pass --only-source to "apt-get build-dep" to force it to
    use the source package we care about rather than trying to map through
    binary package names.
  * Make sbuild use "sudo -E" rather than just sudo.  It will still filter
    the environment itself, but this means that variables such as
    DEB_BUILD_OPTIONS will be passed through given our standard buildd
    sudoers configuration.
=======
  * Analyse dubious dep-wait cases ("but it is not installed" or "but it is
    not going to be installed") manually to check whether any direct
    build-dependencies are missing, and if so generate an appropriate
    dep-wait (LP: #1468755).
>>>>>>> 9593b37c

 -- Colin Watson <cjwatson@ubuntu.com>  Tue, 30 Jun 2015 13:09:34 +0100

launchpad-buildd (130) trusty; urgency=medium

  * Reimplement build-dependency installation for recipes by hand using
    sbuild-like logic, allowing us to drop use of pbuilder (LP: #728494) and
    support :native in recipe build-dependencies (LP: #1322294).
  * Stop cleaning /home/buildd/public_html/ddebs/ and
    /home/buildd/public_html/translations/, now that we're using an sbuild
    that doesn't publish anything there.
  * Drop apache2 dependency, which was only needed for old-style
    ddeb/translation publishing.

 -- Colin Watson <cjwatson@ubuntu.com>  Mon, 29 Jun 2015 17:56:52 +0100

launchpad-buildd (129) trusty; urgency=low

  [ William Grant ]
  * Tighten apt depwait parsing to not return uninstallable deps as missing.

 -- Colin Watson <cjwatson@ubuntu.com>  Thu, 04 Jun 2015 11:42:13 +0100

launchpad-buildd (128) trusty; urgency=medium

  [ Colin Watson ]
  * Use sbuild's --resolve-alternatives mode, to match the behaviour of the
    old internal sbuild fork.

 -- William Grant <wgrant@ubuntu.com>  Tue, 26 May 2015 11:27:26 +1000

launchpad-buildd (127) trusty; urgency=low

  [ William Grant ]
  * Switch from an internal sbuild fork to the system package.
    - Dropped copy of sbuild.
    - Install ~buildd/.sbuildrc instead of ~buildd/.lp-sbuildrc.
    - Clean and update sbuildrc.
    - Write out /CurrentlyBuilding from Python.
    - Rewrite failure stage and depwait detection to cope with modern sbuild.
  * Refactor lpbuildd.binarypackage tests to be readable.
  * Drop duplicated paths from the config file.

  [ Colin Watson ]
  * Apply more reasonable log handling, as well as logrotate.
    RotatableFileLogObserver class borrowed from Launchpad, amended to use
    SIGHUP as its reopening signal.

 -- Colin Watson <cjwatson@ubuntu.com>  Wed, 20 May 2015 13:38:51 +0100

launchpad-buildd (126) trusty; urgency=medium

  [ Colin Watson ]
  * Build with dpkg-deb -Zgzip, so that the resulting .deb can still be
    installed on lucid.
  * Drop support for running binarypackage builds without a "suite"
    argument; Launchpad has passed this for all binarypackage builds since
    2007.
  * Expect a "distribution" argument in binarypackage and pass it to
    sbuild's --archive option (LP: #1348077).  Remove the hardcoded
    --archive=ubuntu from the configuration file.
  * upgrade-config: Use python-apt for version comparison (LP: #574713).
  * debian/launchpad-buildd.cron.daily: Remove old ddebs and translations
    directories recursively (LP: #1417893).

  [ William Grant ]
  * Remove the 1GB RLIMIT_AS for recipe builds. All virtual builders now have
    4GiB of RAM, so even maxing out a 32-bit address space can't cause much
    trashing. This also fixes build dependency installation for some packages,
    as the ulimit was erroneously applied to more than just the tree build
    phase (LP: #693524).
  * Drop the long-obsolete "debian" alias for the "binarypackage" build
    manager (LP: #538844).

  [ Adam Conrad ]
  * Avoid removing the buildlog in the cron.daily cleanup job, so that we
    don't end up removing it and crashing lp-buildd on a long-hung build.

 -- Colin Watson <cjwatson@ubuntu.com>  Fri, 06 Feb 2015 21:03:36 +0000

launchpad-buildd (125) trusty; urgency=medium

  [ Dimitri John Ledkov ]
  * Enable verbose build logs (LP: #516208).

  [ Colin Watson ]
  * Calculate the FQDN dynamically in sbuildrc rather than substituting it
    in from the postinst.  This is friendlier to scalingstack, where a
    single image is used for multiple guests.
  * Set V=1 rather than DH_VERBOSE=1, in line with Debian buildds and to
    cover some more build systems (see https://bugs.debian.org/751528).
  * Fix lpbuildd.livefs tests to account for the "suite" argument no longer
    being accepted.
  * Set LANG=C.UTF-8 when running "bzr builder", to ensure that it can
    handle UTF-8 file and author names (LP: #1273487).

  [ Adam Conrad ]
  * scan-for-processes: Don't explode if one of the processes we were
    going to kill completes before we get around to killing it.

 -- Colin Watson <cjwatson@ubuntu.com>  Mon, 04 Aug 2014 08:51:37 +0200

launchpad-buildd (124) hardy; urgency=medium

  [ Adam Conrad ]
  * Make launchpad-buildd more self-contained to avoid sbuild conflict:
    - Move our forked sbuild to /usr/share/launchpad-buildd/slavebin
    - Look for and use ~/.lp-sbuildrc instead of ~/.sbuildrc
    - Move /etc/sbuild.conf to /usr/share/launchpad-buildd/sbuild.conf
    - Move our internal helper binaries to /usr/share/launchpad-buildd
    - Remove now unnecessary lintian overrides for launchpad-buildd
  * Remove empty and obsolete /usr/share/launchpad-buildd/lpbuildd
  * Update Standards-Version, and switch Conflicts to Breaks/Replaces.
  * Remove instance configuration from /etc/launchpad-buildd/ on purge.

  [ Colin Watson ]
  * Install ltsp-server (but not its Recommends) for i386 livefs builds, as
    Edubuntu needs it.
  * Stop accepting the "suite" argument to livefs builds, now that Launchpad
    has been updated to use the newer series/pocket protocol.

 -- Colin Watson <cjwatson@ubuntu.com>  Fri, 04 Jul 2014 16:24:26 +0100

launchpad-buildd (123) hardy; urgency=medium

  * Fix handling of livefs builds for the -proposed pocket.
  * Accept an "extra_ppas" entry in livefs arguments, which is passed to
    livecd-rootfs to request that the image be built against additional
    PPAs.

 -- Colin Watson <cjwatson@ubuntu.com>  Sun, 22 Jun 2014 16:10:44 +0100

launchpad-buildd (122) hardy; urgency=medium

  * Drop the status_dict XML-RPC method, now that the master uses the
    new-style dict-flavoured status method.
  * Don't add symlinks to the results of livefs builds (LP: #1247461).
  * Cope with builds that return multiple files with identical content.
  * If a build is aborted between subprocesses, pretend that it was
    terminated by a signal.

 -- Colin Watson <cjwatson@ubuntu.com>  Tue, 13 May 2014 16:46:52 +0100

launchpad-buildd (121) hardy; urgency=medium

  * Retry "apt-get update" on failure after a short delay, as this
    occasionally fails due to racing with an archive pulse.
  * Go back to setting explicit values for LANG, LC_ALL, and LANGUAGE rather
    than unsetting them, since otherwise sudo/pam_env may fill in unwanted
    values from /etc/default/locale.

 -- Colin Watson <cjwatson@ubuntu.com>  Tue, 28 Jan 2014 13:40:40 +0000

launchpad-buildd (120) hardy; urgency=low

  [ Colin Watson ]
  * Unset LANG and LC_ALL rather than setting them to C, and unset a number
    of other environment variables too (including DISPLAY and TERM), in line
    with Debian buildds.
  * Make the status XML-RPC method a synonym for status_dict.
  * Add a new "livefs" build manager, based on livecd-rootfs/BuildLiveCD
    (LP: #1247461).
  * Remove virtualization check from buildrecipe.  It was a rather futile
    security check as escaping chroots is trivial, and it will fail when the
    PPA builder pool is converted to scalingstack.

  [ Adam Conrad ]
  * update-debian-chroot: Allow arm64-on-x86 builds with qemu-aarch64-static.
  * slave-prep: output current dpkg-dev version for debugging purposes.

 -- Colin Watson <cjwatson@ubuntu.com>  Thu, 23 Jan 2014 12:30:54 +0000

launchpad-buildd (119) hardy; urgency=low

  * Mount /dev/pts with -o gid=5,mode=620 to avoid needing pt_chown.

 -- Adam Conrad <adconrad@ubuntu.com>  Thu, 10 Oct 2013 08:56:07 -0600

launchpad-buildd (118) hardy; urgency=low

  [ William Grant ]
  * Fix fallback to PACKAGEFAIL of unknown sbuild DEPFAIL conditions
    (LP: #1235038).

  [ Colin Watson ]
  * Fail the builder immediately if $HOME/.sbuildrc is corrupt
    (LP: #1235287).
  * Add a status_dict XML-RPC method for better extensibility, including
    reporting the python-lpbuildd version (LP: #680514).

 -- William Grant <william.grant@canonical.com>  Tue, 08 Oct 2013 15:09:47 +1100

launchpad-buildd (117) hardy; urgency=low

  * Fix dep-wait detection when recipes fail to install build-dependencies
    (LP: #1234621).
  * Remove *.pyc files from source tree on clean.

 -- Colin Watson <cjwatson@ubuntu.com>  Thu, 03 Oct 2013 12:43:27 +0100

launchpad-buildd (116) hardy; urgency=low

  [ Colin Watson ]
  * Remove obsolete BuilderStatus.ABORTED.
  * Remove obsolete BuildDSlave.fetchFile method, unused since October 2005.
  * If the expected .changes file doesn't exist, consider this as a package
    build failure rather than crashing (LP: #993642).
  * Don't attempt to read entire files into memory at once when storing them
    in the file cache.
  * Rearrange build log searching to avoid reading the entire build log into
    memory at once (LP: #1227086).

  [ Adam Conrad ]
  * Tidy up log formatting of the "Already reaped..." message. 

 -- Colin Watson <cjwatson@ubuntu.com>  Fri, 27 Sep 2013 13:08:59 +0100

launchpad-buildd (115) hardy; urgency=low

  [ Adam Conrad ]
  * Short the readlink call in scan-for-process with a true to avoid
    prematurely exiting the process scan when tripping over zombies.
  * Write to temporary cache files and then rename after validation
    to avoid the cache containing broken aborted files (LP: #471076)
  * Skip nonexistent directories in cron cleanup code to avoid vomit
    in cron log on fresh installs that lack those dirs (LP: #559115)
  * Build buildd-slave-example.conf from template-buildd-slave.conf
    using buildd-genconfig at package build time so it's not stale.
  * Add a build-dependency on python to make buildd-genconfig work.
  * Add kernel name (hey, we might build on another kernel some day)
    and hostname (to help us track build host issues) to uname call.
  * Add x32 and ppc64el to the list of 64-bit arches for linux64.
  * Strip trailing whitespace in buildd-genconfig because I'm anal.
  * Mangle recipe versions to match backports policy (LP: #1095103)
  * Make scan-for-processes log output match the other slave helpers.

  [ Colin Watson ]
  * Move scan-for-processes up to the top-level slave code so that it is
    available for more general use.
  * Make abort work properly, calling scan-for-processes to kill all
    processes in the chroot.

 -- Colin Watson <cjwatson@ubuntu.com>  Thu, 29 Aug 2013 11:32:23 +0100

launchpad-buildd (114) hardy; urgency=low

  * Don't use the uname-2.6 hack when building on quantal and newer.
  * Display the linux32-faked kernel version before calling sbuild.

 -- Adam Conrad <adconrad@ubuntu.com>  Tue, 24 Apr 2012 07:44:18 -0600

launchpad-buildd (113) hardy; urgency=low

  * Shut up umount-chroot's verbose output, it served its purpose.
  * Yank out sbuild's dependency removal code, as we never once
    checked the return from this anyway, so it's just wasted time.
  * Stop writing to avg-space and avg-time, which we don't use.

 -- Adam Conrad <adconrad@ubuntu.com>  Thu, 22 Mar 2012 04:01:48 -0600

launchpad-buildd (112) hardy; urgency=low

  [ Jelmer Vernooij ]
  * Prevent slave from blowing up when it is aborted before a job has
    started. LP: #497772

  [ Adam Conrad ]
  * Update sbuild-package and update-debian-chroot to use linux32/64
    universally, and to pass --uname-2.6 when available, so we can
    use 3.x.x kernels to build older releases on the buildds.
  * Fix sbuild-package to report the correct number of cores/jobs.
  * Make sure /usr/bin/check-implicit-pointer-functions is called for
    all 64-bit builds on lucid and above, this logic got broken.

 -- Adam Conrad <adconrad@ubuntu.com>  Wed, 25 Jan 2012 11:27:55 -0700

launchpad-buildd (111) hardy; urgency=low

  * Add preppath to buildd-slave-test.conf, to unbreak the LP test suite.

 -- William Grant <wgrant@ubuntu.com>  Fri, 09 Dec 2011 08:58:17 +1100

launchpad-buildd (110) hardy; urgency=low

  [ Jelmer Vernooij ]
  * Use the actual target distroseries name in changelog, rather than
    the same as the last entry. LP: #855479
  * Use os.SEEK_END constant now that all build slaves run at least
    hardy. LP: #239213

  [ Adam Conrad ]
  * Create a new slavebin script called 'slave-prep' to kick off builds:
    - Move useless "echo" fork to slave-prep, and include our version
    - Move ntpdate call from unpack-chroot to slave-prep
    - Add preppath to the default config, and add a version 110 upgrade
      stanza to our config file upgrading script to fix upgrades
  * While doing the above, s/Synching/Syncing/ 'cause it drives me nuts
  * Make slave-prep output versions of bzr, bzr-builder, python-lpbuildd

  [ William Grant ]
  * Log `uname -a` as well.

 -- William Grant <wgrant@ubuntu.com>  Mon, 05 Dec 2011 15:01:43 +1100

launchpad-buildd (109) hardy; urgency=low

  * Use sudo when installing qemu into the chroot.
  * Only install qemu into the chroot when building arm* on x86, so armhf
    builds on armel hosts don't try to do it.

 -- William Grant <wgrant@ubuntu.com>  Tue, 29 Nov 2011 22:02:00 +1100

launchpad-buildd (108) hardy; urgency=low

  [ Adam Conrad ]
  * Use the chroot's dpkg-architecture instead of the base system.

  [ Nick Moffitt ]
  * Fixed up sbuild-package and update-debian-chroot to support
    syscall-emulated ARM builds on non-ARM hardware.
  * Added Recommends for qemu-user-static to launchpad-buildd, as the
    package only exists in Universe in natty and later.

 -- William Grant <wgrant@ubuntu.com>  Tue, 29 Nov 2011 19:52:43 +1100

launchpad-buildd (107) hardy; urgency=low

  * Correction to generate-translation-templates for the new file location.

 -- Martin Pool <mbp@canonical.com>  Mon, 21 Nov 2011 16:28:50 +1100

launchpad-buildd (106) hardy; urgency=low

  * Safer parsing in upgrade-config.
  * Get 'make check' working for the split-out tree.

 -- Martin Pool <mbp@canonical.com>  Mon, 21 Nov 2011 12:19:52 +1100

launchpad-buildd (105.1) hardy; urgency=low

  * Add strict version dependency of launchpad-buildd on python-lpbuildd.
  * Add explicit Python dependency for lintian.

 -- Martin Pool <mbp@canonical.com>  Mon, 21 Nov 2011 12:16:34 +1100

launchpad-buildd (105) hardy; urgency=low

  * Remove attempt to run dpkg-query from inside the slave: each state machine
    step can run only a single iteration.

 -- Martin Pool <mbp@canonical.com>  Fri, 18 Nov 2011 19:18:21 +1100

launchpad-buildd (104) hardy; urgency=low

  * Don't expect bzr-builddeb in the chroot; it's not there.

 -- Martin Pool <mbp@canonical.com>  Fri, 18 Nov 2011 18:46:23 +1100

launchpad-buildd (103) hardy; urgency=low

  * Log dpkg versions from the slave, where they will be externally visible.

 -- Martin Pool <mbp@canonical.com>  Fri, 18 Nov 2011 15:17:08 +1100

launchpad-buildd (102) hardy; urgency=low

  * Show dpkg versions of launchpad-buildd and some other relevant packages at
    startup, for debuggability.

 -- Martin Pool <mbp@canonical.com>  Fri, 18 Nov 2011 13:26:30 +1100

launchpad-buildd (101) hardy; urgency=low

  * Pass -Derror to bzr dailydeb. LP: 890892

 -- Martin Pool <mbp@canonical.com>  Wed, 16 Nov 2011 21:05:12 +1100

launchpad-buildd (100) hardy; urgency=low

  * Move python-lpbuildd to section python.
  * Don't create /var/run/launchpad-buildd during installation, it's
    already created at init-time.
  * Remove unnecessary debian/launchpad-buildd.conffiles. debhelper
    already adds the required conffiles.
  * In buildrecipe, pass -sa to dpkg-buildpackage so the orig tarball(s)
    always get included. LP: #891892

 -- Jelmer Vernooij <jelmer@canonical.com>  Fri, 11 Nov 2011 14:43:31 +0100

launchpad-buildd (99) hardy; urgency=low

  * launchpad-buildd conflicts with sbuild.

 -- Martin Pool <mbp@canonical.com>  Wed, 16 Nov 2011 10:53:43 +1100

launchpad-buildd (98) hardy; urgency=low

  * Add launchpad-buildd dependency on python-apt, as an accomodation for it
    being only a Recommends but actually required by python-debian.  
    LP: #890834

 -- Martin Pool <mbp@canonical.com>  Wed, 16 Nov 2011 10:28:48 +1100

launchpad-buildd (97) hardy-cat; urgency=low

  * drop bzr-builder dependency entirely and handle it in the autoinstall
    process on x86 virtual builders

 -- LaMont Jones <lamont@canonical.com>  Tue, 15 Nov 2011 03:15:23 -0700

launchpad-buildd (96) hardy-cat; urgency=low

  * only depend on bzr-builder on i386.

 -- LaMont Jones <lamont@canonical.com>  Tue, 15 Nov 2011 02:46:54 -0700

launchpad-buildd (95) hardy; urgency=low

  * Add explicit dependency on pristine-tar, recommended by newer
    versions of bzr-builder.
  * Fix finding of upstream build directory after recipe builds.

 -- Jelmer Vernooij <jelmer@canonical.com>  Fri, 11 Nov 2011 13:18:51 +0100

launchpad-buildd (94) hardy; urgency=low

  * Auto-start on machines whose hostname fqdn ends in .buildd or .ppa.

 -- Martin Pool <mbp@canonical.com>  Fri, 11 Nov 2011 17:26:20 +1100

launchpad-buildd (93) hardy; urgency=low

  * Rename buildd-genconfig in the tree, rather than during install.
  * Symlink check_implicit_function_pointers rather than copying.

 -- Martin Pool <mbp@canonical.com>  Fri, 11 Nov 2011 16:26:17 +1100

launchpad-buildd (92) hardy; urgency=low

  * Use debhelper for more of the package build.

 -- Martin Pool <mbp@canonical.com>  Fri, 11 Nov 2011 16:01:03 +1100

launchpad-buildd (91) hardy; urgency=low

  * launchpad-buildd will not start unless you set
    RUN_NETWORK_REQUESTS_AS_ROOT=yes in /etc/default/launchpad-buildd.

 -- Martin Pool <mbp@canonical.com>  Fri, 11 Nov 2011 15:02:12 +1100

launchpad-buildd (90) hardy; urgency=low

  * debhelper is a Build-Depends because it is needed to run 'clean'. 
  * python-lpbuildd conflicts with launchpad-buildd << 88.
  * Add and adjust build-arch, binary-arch, build-indep to match policy.
  * Complies with stardards version 3.9.2.

 -- Martin Pool <mbp@canonical.com>  Fri, 11 Nov 2011 14:30:36 +1100

launchpad-buildd (89) hardy; urgency=low

  * Add debian/copyright file.

 -- Martin Pool <mbp@canonical.com>  Fri, 11 Nov 2011 13:12:22 +1100

launchpad-buildd (88) hardy; urgency=low

  * Separate python-lpbuildd from the main launchpad-buildd package, so that
    it can be used alone for integration tests.

 -- Martin Pool <mbp@canonical.com>  Fri, 11 Nov 2011 12:43:20 +1100

launchpad-buildd (87) hardy; urgency=low

  * Split launchpad-buildd completely out of the Launchpad source tree.
  * Rename the Python package to lpbuildd.

 -- Martin Pool <mbp@canonical.com>  Wed, 09 Nov 2011 20:04:02 +1100

launchpad-buildd (86) hardy-cat; urgency=low

  * Cope with orig tarballs in the recipe result directory.

 -- Jelmer Vernooij <jelmer@canonical.com>  Thu, 10 Nov 2011 19:16:44 +0100

launchpad-buildd (85) hardy-cat; urgency=low

  * buildrecipe: Fix env argument to call_report_rusage.

 -- Jelmer Vernooij <jelmer@canonical.com>  Thu, 10 Nov 2011 17:34:57 +0100

launchpad-buildd (84) hardy-cat; urgency=low

  * Fix import of check_call in buildrecipe.
  * Avoid using /usr/bin/env in buildrecipe, breaks use of -u argument to
  Python.

 -- Jelmer Vernooij <jelmer@canonical.com>  Thu, 10 Nov 2011 14:55:10 +0100

launchpad-buildd (83) hardy-cat; urgency=low

  [ Martin Pool ]
   * Cut out readyservice from the buildds.  LP: #800295
   * buildrecipe shows the bzr and bzr-builder versions.  LP: #884092
   * buildrecipe shows bzr rusage.  LP: #884997

  [ Steve Langasek ]
  * Strip :any, :native qualifiers off all build-dependencies in sbuild, since
    the distinction only matters once we want to do cross-building.

  [ Jelmer Vernooij ]
  * Pass --allow-fallback-to-native to "bzr dailydeb" for compatibility
    with older recipe build behaviour. Depend on bzr-builder >= 0.7.1
    which introduces this option. LP: #885497

 -- Jelmer Vernooij <jelmer@canonical.com>  Wed, 09 Nov 2011 14:57:35 +0100

launchpad-buildd (81) hardy-cat; urgency=low

  * generate-translation-templates: switch to Python 2.7.

 -- Danilo Šegan <danilo@canonical.com>  Mon, 17 Oct 2011 14:46:13 +0200

launchpad-buildd (80) hardy-cat; urgency=low

  * binfmt-support demonstrated umount ordering issues for us.  LP: #851934

 -- LaMont Jones <lamont@canonical.com>  Mon, 19 Sep 2011 04:56:58 -0600

launchpad-buildd (79) hardy-cat; urgency=low

  * Fix sudoers.d/buildd permissions

 -- LaMont Jones <lamont@canonical.com>  Fri, 19 Aug 2011 07:31:54 -0600

launchpad-buildd (78) hardy-cat; urgency=low

  * Correctly update sudoers files when needed.  LP: #742881

 -- LaMont Jones <lamont@canonical.com>  Wed, 06 Apr 2011 22:20:17 -0600

launchpad-buildd (77) hardy-cat; urgency=low

  * Add back in ultimate-backstop umask() correction.

 -- LaMont Jones <lamont@canonical.com>  Wed, 06 Apr 2011 13:34:05 -0600

launchpad-buildd (76) hardy-cat; urgency=low

  [ various ]
  * ProjectGroup.products sort order and remove Author: comments.
  * Fix some tests to not print stuff
  * Make buildd pointer check regexes work on natty
  * merge before rollout + text conflict patch by wgrant

 -- LaMont Jones <lamont@canonical.com>  Tue, 15 Mar 2011 16:59:36 -0600

launchpad-buildd (74) hardy-cat; urgency=low

  [ Aaron Bentley]
  * Memory-limit recipe builds. LP#676657

  [ LaMont Jones]
  * mount a tmpfs on /dev/shm in build chroots.  LP#671441

  [Michael Bienia]
  * Update regexes used for DEPWAIT.  LP#615286

 -- LaMont Jones <lamont@canonical.com>  Tue, 23 Nov 2010 06:17:57 -0700

launchpad-buildd (73) hardy-cat; urgency=low

  * Revert to revision 70

 -- LaMont Jones <lamont@canonical.com>  Thu, 28 Oct 2010 12:53:45 -0600

launchpad-buildd (72) hardy-cat; urgency=low

  * break out readyservice.py from tachandler.py. LP#663828

 -- LaMont Jones <lamont@canonical.com>  Wed, 20 Oct 2010 13:03:23 -0600

launchpad-buildd (71) hardy-cat; urgency=low

  * Detect ppa hosts for build recipes.  LP#662664
  * Better recipe builds. LP#599100, 627119, 479705

 -- LaMont Jones <lamont@canonical.com>  Tue, 19 Oct 2010 13:48:33 -0600

launchpad-buildd (70) hardy-cat; urgency=low

  [ LaMont Jones ]
  * Restore the rest of version 68.

  [ James Westby ]
  * buildrecipe: Specify BZR_EMAIL via sudo so that the called command
    sees the environment variable.
  * buildrecipe: call sudo -i -u instead of sudo -iu so that it works with
    older versions of sudo.
  * buildrecipe: flush stdout before calling another command so that
    the build log has the output correctly interleaved.

  [ William Grant ]
  * correct arch_tag arguments.

 -- LaMont Jones <lamont@canonical.com>  Fri, 20 Aug 2010 13:27:55 -0600

launchpad-buildd (69) hardy-cat; urgency=low

  * REVERT all of version 68 except for BZR_EMAIL LP#617072
    (Not reflected in bzr.)

 -- LaMont Jones <lamont@canonical.com>  Tue, 17 Aug 2010 10:40:03 -0600

launchpad-buildd (68) hardy-cat; urgency=low

  [ William Grant ]
  * Take an 'arch_tag' argument, so the master can override the slave
    architecture.

  [ Jelmer Vernooij ]

  * Explicitly use source format 1.0.
  * Add LSB information to init script.
  * Use debhelper >= 5 (available in dapper, not yet deprecated in
    maverick).
  * Fix spelling in description.
  * Install example buildd configuration.

  [ Paul Hummer ]
  * Provide BZR_EMAIL for bzr 2.2 in the buildds LP#617072

 -- LaMont Jones <lamont@canonical.com>  Mon, 16 Aug 2010 13:25:09 -0600

launchpad-buildd (67) hardy-cat; urgency=low

  * Force aptitude installation for recipe builds on maverick

 -- LaMont Jones <lamont@canonical.com>  Fri, 23 Jul 2010 14:22:23 -0600

launchpad-buildd (66) hardy-cat; urgency=low

  * handle [linux-any] build-dependencies.  LP#604981

 -- LaMont Jones <lamont@canonical.com>  Mon, 19 Jul 2010 12:13:31 -0600

launchpad-buildd (65) hardy-cat; urgency=low

  * Drop preinst check, since human time does not scale across a large
    rollout.  soyuz just needs to deal with upgrades mid-build better.

 -- LaMont Jones <lamont@canonical.com>  Thu, 08 Jul 2010 05:04:02 -0600

launchpad-buildd (64) hardy-cat; urgency=low

  * Pottery now strips quotes from variables.

 -- Jeroen Vermeulen <jtv@canonical.com>  Wed, 30 Jun 2010 12:50:59 +0200

launchpad-buildd (63) hardy-cat; urgency=low

  * Drop apply-ogre-model, since override-sources-list replaced it three years
    ago. Also clean up extra_args parsing a bit.

 -- William Grant <wgrant@ubuntu.com>  Sat, 12 Jun 2010 11:33:11 +1000

launchpad-buildd (62) hardy-cat; urgency=low

  * Make the buildds cope with not having a sourcepackagename LP#587109

 -- LaMont Jones <lamont@canonical.com>  Tue, 08 Jun 2010 13:02:31 -0600

launchpad-buildd (61) hardy-cat; urgency=high

  [ William Grant ]
  * Fixed translation templates slave to return files properly. LP#549422

  [ Danilo Segan ]
  * Added more output to generate-translation-templates. LP#580345

  [ Henning Eggers ]
  * Improved output of build xmplrpc call, not returning None now. LP#581746
  * Added apache2 dependency. LP#557634
  * Added preinst script to prevent installation when a build is running.
    LP#557347

  [ LaMont Jones ]
  * preinst needs to detect a stale buildlog as well.

 -- LaMont Jones <lamont@canonical.com>  Fri, 21 May 2010 05:52:53 -0600

launchpad-buildd (60) lucid-cat; urgency=low

  * Depends: lsb-release, which is ubuntu-minimal, but not essential.

 -- LaMont Jones <lamont@ubuntu.com>  Thu, 01 Apr 2010 08:54:48 -0600

launchpad-buildd (59) lucid-cat; urgency=low

  [ Henning Eggers ]
  * Added translation template generation code (pottery).

  [ LaMont Jones ]
  * set umask for twisted where supported

 -- LaMont Jones <lamont@canonical.com>  Wed, 31 Mar 2010 10:38:15 -0600

launchpad-buildd (58~1) karmic; urgency=low

  * Misc fixes to match APIs.

 -- Aaron Bentley <aaron@aaronbentley.com>  Fri, 15 Jan 2010 10:03:07 +1300

launchpad-buildd (58~0) karmic; urgency=low

  * Include buildrecipe.py.

 -- Aaron Bentley <aaron@aaronbentley.com>  Wed, 13 Jan 2010 17:06:59 +1300

launchpad-buildd (57) hardy-cat; urgency=low

  * Split the sbuild wrapper from DebianBuildManager into a new
    BinaryPackageBuildManager, and point the 'debian' builder at that
    instead.

 -- William Grant <wgrant@ubuntu.com>  Tue, 12 Jan 2010 09:22:50 +1300

launchpad-buildd (56) hardy-cat; urgency=low

  * only error out on implicit-function-pointers check on lucid or later,
    non-32-bit architectures.  Warnings elsewhere.  LP#504078
  * drop use of ccache and /var/cache/apt/archives, since we don't use one,
    and the other is just plain silly.

 -- LaMont Jones <lamont@canonical.com>  Mon, 11 Jan 2010 13:12:49 -0700

launchpad-buildd (54) hardy-cat; urgency=low

  [ William Grant ]
  * debian.py: Tell sbuild to build debug symbols if the
    build_debug_symbols argument is True.
  * sbuild: Set "Build-Debug-Symbols: yes" in CurrentlyBuilding if
    we have been told to build debug symbols.

  [ LaMont Jones ]
  * do not ignore SIGHUP in builds - it breaks test suites. LP#453460
  * create filecache-default/ccache directories in init.d as well as postinst
  * sbuild: run dpkg-source inside the chroot.  LP#476036
  * sbuild: change the regexp for dpkg-source extraction to handle both karmic and pre-karmic dpkg.  LP#476036
  * use --print-architecture instead of --print-installation-architecture
  * mount-chroot: copy hosts et al into chroot. LP#447919
  * provide and call check-implicit-function-pointers.

 -- LaMont Jones <lamont@canonical.com>  Mon, 14 Dec 2009 12:00:10 -0700

launchpad-buildd (52) dapper-cat; urgency=low

  * Depends: apt-transport-https

 -- LaMont Jones <lamont@canonical.com>  Fri, 09 Oct 2009 11:00:50 -0600

launchpad-buildd (50) dapper-cat; urgency=low

  * sbuild: Change all invocations of apt and dpkg to occur inside
    the build chroot, rather than happening outside the chroot with
    a bunch of flags to operate on data files in the chroot.  This
    should clear up issues we see with mismatched host toolchains.
  * sbuild: Revert the above in the case of "apt-get source" which
    doesn't require any fancy features in the chroot and, frankly,
    is much easier to manage if it's executed externally.
  * scan-for-processes: Bring in a change from production to make
    sure that we follow symlinks in our search for process roots.
  * sbuild-package: Output NR_PROCESSORS in the build logs, for
    sightly easier debugging of possible parallel build bugs.
  * update-debian-chroot: Stop using chapt-get, and instead chroot
    into the build chroot and call the native apt-get there.
  * update-debian-chroot: Cargo-cult the linux32 magic from the
    sbuild wrapper to set our personality on chroot upgrades.
  * mount-chroot: Mount sys in the chroot too.  While it shouldn't
    be, strictly-speaking, required for anything, it's nice to have.
  * chapt-get, slave_chroot_tool.py: Delete both as obsolete cruft.

 -- Adam Conrad <adconrad@ubuntu.com>  Fri, 24 Jul 2009 07:21:30 -0600

launchpad-buildd (49) dapper-cat; urgency=low

  * sbuild.conf: bump default automake from automake1.8 to automake1.9

 -- Adam Conrad <adconrad@ubuntu.com>  Fri, 12 Sep 2008 08:54:24 -0600

launchpad-buildd (48) dapper-cat; urgency=low

  * sbuild-package: If we're an amd64 host system, but being used
    to build i386 or lpia, use linux32 to pretend to be i686.

 -- Adam Conrad <adconrad@ubuntu.com>  Fri, 12 Sep 2008 08:12:34 -0600

launchpad-buildd (47) dapper-cat; urgency=low

  * slave.py: If the logfile doesn't currently exist on disk when
    getLogTail() goes looking for it (which is a possible race with
    the new sanitisation code), just return an empty string.

 -- Adam Conrad <adconrad@ubuntu.com>  Mon, 02 Jun 2008 13:09:55 -0600

launchpad-buildd (46) dapper-cat; urgency=low

  * slave.py: Accept a separate username and password to the
    ensurePresent() call which, if present, are used to install
    an auth handler to cope with basic http auth with the http
    server when fetching files.
  * slave.py: Ensure that build logs are sanitized so that any
    user:password@ parts in URLs are removed.

 -- Julian Edwards <julian.edwards@canonical.com>  Tue, 29 Apr 2008 14:25:00 +0100

launchpad-buildd (45) dapper-cat; urgency=low

  * slave.py: Stop setting BuilderStatus.WAITING in each failure
    method, as this gives us a race where the builddmaster might
    dispatch another build to us before we're done cleaning up.
  * slave.py: Don't set BuildStatus.OK in buildComplete(), this is
    now a generic "the build has ended, succesfully or not" method.
  * slave.py: Define a new buildOK() method that sets BuildStatus.OK.
  * debian.py: When done cleaning, if the build isn't already marked
    as failed, call buildOK, then call buildComplete unconditionally.
  * The above changes should resolve https://launchpad.net/bugs/179466

 -- Adam Conrad <adconrad@ubuntu.com>  Tue, 08 Apr 2008 14:12:07 -0600

launchpad-buildd (44) dapper-cat; urgency=low

  * slave.py: Redefine "private" _unpackChroot() as "public" doUnpack(),
    so we can use it from the build iteration control process.
  * slave.py: Make the initiate method set a _chroottarfile private
    variable for use by doUnpack(), rather than calling _unpackChroot().
  * slave.py: Trigger the forked buildd process with an echo statement.
  * debian.py: Add the INIT state to the DebianBuildState class.
  * debian.py: Start the build process at INIT state instead of UNPACK.
  * debian.py: Add iterate_INIT(), which just checks success of the
    initial variable sanitisation checks, then hands off to doUnpack().
  * debian.py: Adjust the failure return calls of the UNPACK and MOUNT
    methods to chrootFail() instead of builderFail(), for correctness.
  * The above changes should resolve https://launchpad.net/bugs/211974

 -- Adam Conrad <adconrad@ubuntu.com>  Mon, 07 Apr 2008 13:53:20 -0600

launchpad-buildd (43) dapper-cat; urgency=low

  * unpack-chroot: Move the ntpdate calls below the bunzip/exec bit,
    so we don't run ntpdate twice when unzipping tarballs, which
    happens on every single build on Xen hosts (like the PPA hosts).
  * debian/control: We use adduser in postinst, depending on it helps.
  * debian/control: Set myself as the Maintainer, since I'm in here.
  * debian/control: Change our section from "misc" to "admin".
  * sbuild{,-package}: Pass DEB_BUILD_OPTIONS="parallel=N" to dpkg.

 -- Adam Conrad <adconrad@ubuntu.com>  Thu, 24 Jan 2008 15:39:20 -0700

launchpad-buildd (42) dapper-cat; urgency=low

  * sbuild: using "eq" to evaluate strings instead of "==" is ever
    so slightly less retarded (fixed the launchpad bug #184565)

 -- Adam Conrad <adconrad@ubuntu.com>  Tue, 22 Jan 2008 16:21:54 -0700

launchpad-buildd (41) dapper-cat; urgency=low

  * sbuild: If we've already marked a package as "installed" with a
    valid version, don't overwrite that version with PROVIDED.

 -- Adam Conrad <adconrad@ubuntu.com>  Thu, 17 Jan 2008 10:39:26 -0700

launchpad-buildd (40) dapper-cat; urgency=low

  * sbuild: Don't allow versioned build-deps to be satisfied by provided
    packages, but force them to go through the "upgrade/downgrade" tests.
  * sbuild: Do --info and --contents on _all.deb packages as well, if
    we're building arch:all packages.
  * sbuild: Don't process ENV_OVERRIDE anymore, we only had an override
    for one thing anyway (LC_ALL), and this code caused bug #87077.
  * sbuild-package: Call sbuild with LC_ALL=C explicitely, to compensate.
  * Makefile: clean up the makefile a bit to DTRT (as I expect it).

 -- Adam Conrad <adconrad@ubuntu.com>  Tue, 15 Jan 2008 16:51:08 -0700

launchpad-buildd (39) unstable; urgency=low

  * If we're fed an archive_purpose argument from the builddmaster,
    we pass --purpose=$archive_purpose to sbuild, and if we get suite
    from the builddmaster, we pass --dist=$suite to sbuild.
  * Mangle sbuild to write out Suite: and Purpose: stanzas to our
    CurrentlyBuilding file, according to command-line input.
  * Now that we're no longer always feeding -dautobuild to sbuild,
    fix up sbuild to always look for the chroot at chroot-autobuild
    instead of the Debian Way of using chroot-$suite.
  * If the config file contains an ntphost stanza, use that with
    ntpdate to sync the system's clock before we unpack the chroot.
  * Mangle update-config to add an ntphost stanza to the default
    config, and to 's/-dautobuild //' from the sbuild arguments.

 -- Adam Conrad <adconrad@ubuntu.com>  Thu, 20 Dec 2007 01:51:49 -0700

launchpad-buildd (38) unstable; urgency=high

  * unpack-chroot: set $PATH rather than hardcoding paths to binaries
    since bzip2 moved from /usr/bin to /bin in edgy and didn't bother with
    compatability symlinks.

 -- James Troup <james.troup@canonical.com>  Wed, 21 Nov 2007 17:08:36 +0000

launchpad-buildd (37) dapper; urgency=high

  * update-debian-chroot: Adam's LPIA support (i.e. overriding
    architecture for chapt-get).
  * debian/launchpad-buildd.cron.daily: fix run-on-line.
  * debian/postinst: only create ~buildd/.sbuildrc if it doesn't exist.
    This avoids the problem of upgrades of the launchpad-buildd package
    resetting the architecture to i386 on lpia builders.

 -- James Troup <james.troup@canonical.com>  Wed, 14 Nov 2007 18:34:46 +0000

launchpad-buildd (36) dapper; urgency=low

  * changing override-sources to replace current sources.list with
    the content sent by buildmaster instead of prepend. It will allow
    us to cope more easily with SoyuzArchive implementation (PARTNER,
    EMBARGOED, PPA)

 -- Celso Providelo <cprov@canonical.com>  Thu, 7 Aug 2007 14:10:26 -0300

launchpad-buildd (35) unstable; urgency=low

  * including previous code changes (32 & 33).

 -- Celso Providelo <cprov@canonical.com>  Thu, 23 May 2007 17:40:26 -0300

launchpad-buildd (34) unstable; urgency=low

  * add suport for overriding the chroot /etc/apt/sources.list with the
    content of builddmaster build arguments 'archives'.

 -- Celso Providelo <cprov@canonical.com>  Thu, 17 May 2007 15:12:26 -0300

launchpad-buildd (33) unstable; urgency=low

  * Mangle sbuild further to allow us to publish Martin's debug debs (ddeb)
    to public_html/ddebs/ until such a time as soyuz can do this natively.
  * Fix the auto-dep-wait regexes to allow for versions with ~ in them.
  * Make cron.daily clean out translations and ddebs more than 1 week old.

 -- Adam Conrad <adconrad@ubuntu.com>  Sat, 30 Sep 2006 17:25:25 +1000

launchpad-buildd (32) unstable; urgency=low

  * We need to create /var/run/launchpad-buildd in our init script in the
    case (such as in current dapper) where /var/run is on a tmpfs.
  * Our init script shouldn't exit non-zero on "stop" if already stopped.
  * Remove exc_info argument from our call to self.log in slave.py, which
    clearly doesn't support that argument, so stop producing tracebacks.
  * Reset self.builddependencies in our clean routine, so the variable
    doesn't get leaked to the next build, causing me SERIOUS confusion.
  * Tidy up translation handling a bit more to deal with old chroots (where
    pkgstriptranslations won't dpkg-distaddfile for us), and to chmod the
    translation dirs after the build, so apache can actually get at them.
  * Add --no_save to our command line to avoid useless -shutdown.tap files.
  * Make sure umount-chroot doesn't fail, even if there's nothing to umount.
  * Append to the cron.daily cleaning to also occasionally clean up the apt
    cache and /home/buildd/filecache-default, so we don't run out of disk.

 -- Adam Conrad <adconrad@ubuntu.com>  Fri, 17 Mar 2006 19:39:05 +1100

launchpad-buildd (31) unstable; urgency=low

  * Cherry-pick patch from Ryan's sbuild that outputs dpkg --purge output
    line-by-line, instead of as one big blob, to make output on the web
    UI a little bit more friendly for people following along at home.
  * Install a cron.daily script (eww) to purge old build logs for now until
    I have the time to learn how twisted's native log rotation works.

 -- Adam Conrad <adconrad@ubuntu.com>  Wed, 15 Mar 2006 17:23:26 +1100

launchpad-buildd (30) unstable; urgency=low

  * Move our translation publishing mojo so it happens BEFORE we move
    all the files from debian/files out of the chroot, instead of after.

 -- Adam Conrad <adconrad@ubuntu.com>  Wed,  8 Mar 2006 18:50:49 +1100

launchpad-buildd (29) unstable; urgency=low

  * Use dpkg --print-installation-architecture in our postinst instead
    of --print-architecture to avoid spewing suprious error messages.
  * Remove the check for log_dir, since we call sbuild with --nolog,
    and stop creating $HOME/logs in the user setup part of postinst.

 -- Adam Conrad <adconrad@ubuntu.com>  Tue,  7 Mar 2006 19:13:56 +1100

launchpad-buildd (28) unstable; urgency=low

  * Modify the protocol method ensurepresent to return additional
    information about the target files lookup procedure. It helps to
    debug intermittent Librarian errors.

 -- Celso Providelo <celso.providelo@canonical.com>  Mon, 06 Mar 2006 16:42:00 -0300

launchpad-buildd (27) unstable; urgency=low

  * Update the slave chroot tool to use getent so it works on the production
    buildds

 -- Daniel Silverstone <daniel.silverstone@canonical.com>  Mon, 20 Feb 2006 12:57:45 +0000

launchpad-buildd (26) unstable; urgency=low

  * Update buildd-slave code to allow for GIVENBACK status returns,
    matching the states under which sbuild used to do --auto-give-back.
  * Port over sanae's build log regex parsing to allow us to do:
    - Automatic dep-wait handling, based on sbuild's logs of apt-get.
    - Automatic give-backs for a few corner cases (like kernel bugs).
  * Make sbuild stop dying if we have no sendmail installed, since we
    don't really want it sending mail in the launchpad world anyway.
  * Call sbuild and apt with "LANG=C", so we don't have to worry about
    locales matching between the base system and the autobuild chroots.
  * Clear up confusion in build states with 's/BUILDFAIL/PACKAGEFAIL/'

 -- Adam Conrad <adconrad@ubuntu.com>  Mon, 27 Feb 2006 14:00:08 +1100

launchpad-buildd (25) unstable; urgency=low

  * Update sbuild.conf to current yumminess.

 -- Daniel Silverstone <daniel.silverstone@canonical.com>  Fri,  3 Feb 2006 19:22:01 +0000

launchpad-buildd (24) unstable; urgency=low

  * Add /var/cache/apt/archives to the buildd chroots when mounting

 -- Daniel Silverstone <daniel.silverstone@canonical.com>  Fri,  3 Feb 2006 00:30:07 +0000

launchpad-buildd (23) unstable; urgency=low

  * And make apply-ogre-model use $SUDO, yay

 -- Daniel Silverstone <daniel.silverstone@canonical.com>  Fri, 27 Jan 2006 13:59:10 +0000

launchpad-buildd (22) unstable; urgency=low

  * Fix typo in apply-ogre-model (missing space)

 -- Daniel Silverstone <daniel.silverstone@canonical.com>  Fri, 27 Jan 2006 13:55:12 +0000

launchpad-buildd (21) unstable; urgency=low

  * Fix the .extend call for the --comp argument to pass it as one argument
    instead of as - - c o m p = m a i n (which kinda doesn't work)

 -- Daniel Silverstone <daniel.silverstone@canonical.com>  Fri, 27 Jan 2006 13:45:34 +0000

launchpad-buildd (20) unstable; urgency=low

  * Update sbuild to the latest sbuild from adam.
  * Make sure we pass --archive=ubuntu
  * Make sure we pass --comp=<the component we're building for>

 -- Daniel Silverstone <daniel.silverstone@canonical.com>  Thu, 26 Jan 2006 17:20:49 +0000

launchpad-buildd (19) unstable; urgency=low

  * Add ogre support to the slave chroot tool
  * Make sure the chroot tool ensures localhost in /etc/hosts in the chroot

 -- Daniel Silverstone <daniel.silverstone@canonical.com>  Wed, 25 Jan 2006 12:29:04 +0000

launchpad-buildd (18) unstable; urgency=low

  * Remove sbuildrc.tmp dangleberry in postinst
  * Add linux32 to set of depends so that hppa, sparc and powerpc can build
  * Make hppa, sparc, powerpc use linux32 to invoke the sbuild binary
  * Add --resolve-deps to debootstrap invocation
  * Make chroot tool use /bin/su - rather than /bin/sh for chrooting. shiny
    (apparently)
  * Add a bunch of deps infinity spotted.
  * Make sure we chown the chroot tarball to the calling user after packing
    it up.

 -- Daniel Silverstone <daniel.silverstone@canonical.com>  Wed,  9 Nov 2005 17:37:37 -0500

launchpad-buildd (17) unstable; urgency=low

  * Changed default UID/GID to match the ldap buildd UID/GID

 -- Daniel Silverstone <daniel.silverstone@canonical.com>  Wed,  9 Nov 2005 17:13:22 -0500

launchpad-buildd (16) unstable; urgency=low

  * Change the XMLRPC method 'ensure' to be 'ensurepresent'

 -- Daniel Silverstone <daniel.silverstone@canonical.com>  Wed,  5 Oct 2005 15:50:58 +0100

launchpad-buildd (15) unstable; urgency=low

  * Fix it so getting a logtail when less than 2k is available will work.
  * Actually install apply-ogre-model
  * Also spot arch_indep properly

 -- Daniel Silverstone <daniel.silverstone@canonical.com>  Mon,  3 Oct 2005 14:34:55 +0100

launchpad-buildd (14) unstable; urgency=low

  * Slight bug in slave.py meant missing .emptyLog() attribute. Fixed.

 -- Daniel Silverstone <daniel.silverstone@canonical.com>  Mon,  3 Oct 2005 14:21:16 +0100

launchpad-buildd (13) unstable; urgency=low

  * Fix a syntax error in the postinst
  * Oh, and actually include the buildd config upgrader

 -- Daniel Silverstone <daniel.silverstone@canonical.com>  Mon,  3 Oct 2005 12:17:50 +0100

launchpad-buildd (12) unstable; urgency=low

  * Implement V1.0new protocol.
  * Add in OGRE support
  * Add in archindep support
  * If upgrading from < v12, will remove -A from sbuildargs and add in
    a default ogrepath to any buildd configs found in /etc/launchpad-buildd
  * Prevent launchpad-buildd init from starting ~ files

 -- Daniel Silverstone <daniel.silverstone@canonical.com>  Sun,  2 Oct 2005 23:20:08 +0100

launchpad-buildd (11) unstable; urgency=low

  * Quieten down the slave scripts and make them prettier for the logs.
  * make unpack-chroot uncompress the chroot and keep it uncompressed if
    possible. This fixes bug#2699
  * Make the slave run the process reaper run even if the build failed.

 -- Daniel Silverstone <daniel.silverstone@canonical.com>  Fri, 30 Sep 2005 00:24:45 +0100

launchpad-buildd (10) unstable; urgency=low

  * Make sure /etc/source-dependencies is present in the postinst.
    (just need to be touched)

 -- Daniel Silverstone <daniel.silverstone@canonical.com>  Wed, 28 Sep 2005 22:02:26 +0100

launchpad-buildd (9) unstable; urgency=low

  * Implement /filecache/XXX urls in the slave to permit larger file transfer

 -- Daniel Silverstone <daniel.silverstone@canonical.com>  Tue, 27 Sep 2005 13:16:52 +0100

launchpad-buildd (8) unstable; urgency=low

  * spiv's crappy spawnFDs implementation needs an int not a file handle
    and can't cope with converting one to the other :-(

 -- Daniel Silverstone <daniel.silverstone@canonical.com>  Tue, 27 Sep 2005 02:18:05 +0100

launchpad-buildd (7) unstable; urgency=low

  * Made sure the slave puts /dev/null on the subprocess stdin.

 -- Daniel Silverstone <daniel.silverstone@canonical.com>  Tue, 27 Sep 2005 01:52:50 +0100

launchpad-buildd (6) unstable; urgency=low

  * Removed slavechroot.py from installed set.

 -- Daniel Silverstone <daniel.silverstone@canonical.com>  Thu, 15 Sep 2005 11:39:25 +0100

launchpad-buildd (5) unstable; urgency=low

  * Add slave tool and example chroot configuration
  * Added debootstrap and dpkg-dev to the dependencies

 -- Daniel Silverstone <daniel.silverstone@canonical.com>  Fri,  9 Sep 2005 16:38:22 +0100

launchpad-buildd (4) unstable; urgency=low

  * Add sbuild.conf which was previously missing
  * Fix up abort protocol and various other bits in the slave

 -- Daniel Silverstone <daniel.silverstone@canonical.com>  Fri,  9 Sep 2005 14:24:31 +0100

launchpad-buildd (3) unstable; urgency=low

  * Modified postinst to make sure ccache and log dirs are created
    even if the user already exists.

 -- Daniel Silverstone <daniel.silverstone@canonical.com>  Wed,  7 Sep 2005 15:50:36 +0100

launchpad-buildd (2) unstable; urgency=low

  * Fixes to postinst to make sure ccache and log dirs are created if missing.
  * Added README to explain how to build the package.

 -- Daniel Silverstone <daniel.silverstone@canonical.com>  Thu,  1 Sep 2005 10:46:08 +0100

launchpad-buildd (1) unstable; urgency=low

  * Initial version

 -- Daniel Silverstone <daniel.silverstone@canonical.com>  Mon, 13 Jun 2005 11:08:38 +0100
<|MERGE_RESOLUTION|>--- conflicted
+++ resolved
@@ -2,7 +2,6 @@
 
   * slave-prep: Output current sbuild version, now that it's a separate
     package.
-<<<<<<< HEAD
   * buildrecipe: Pass --only-source to "apt-get build-dep" to force it to
     use the source package we care about rather than trying to map through
     binary package names.
@@ -10,12 +9,10 @@
     the environment itself, but this means that variables such as
     DEB_BUILD_OPTIONS will be passed through given our standard buildd
     sudoers configuration.
-=======
   * Analyse dubious dep-wait cases ("but it is not installed" or "but it is
     not going to be installed") manually to check whether any direct
     build-dependencies are missing, and if so generate an appropriate
     dep-wait (LP: #1468755).
->>>>>>> 9593b37c
 
  -- Colin Watson <cjwatson@ubuntu.com>  Tue, 30 Jun 2015 13:09:34 +0100
 
