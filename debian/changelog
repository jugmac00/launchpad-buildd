--- conflicted
+++ resolved
@@ -1,11 +1,10 @@
-<<<<<<< HEAD
-launchpad-buildd (167) UNRELEASED; urgency=medium
+launchpad-buildd (175) UNRELEASED; urgency=medium
 
   * Allow configuring APT or snap store proxies via a new [proxy]
     configuration file section.
 
- -- Colin Watson <cjwatson@ubuntu.com>  Mon, 28 Jan 2019 14:23:16 +0000
-=======
+ -- Colin Watson <cjwatson@ubuntu.com>  Wed, 05 Jun 2019 15:06:54 +0100
+
 launchpad-buildd (174) xenial; urgency=medium
 
   * Fix a missing piece from the changes in launchpad-buildd 168 that were
@@ -70,7 +69,6 @@
     skipping the conversion step (LP: #1811677).
 
  -- Colin Watson <cjwatson@ubuntu.com>  Thu, 07 Feb 2019 12:39:08 +0000
->>>>>>> f271f996
 
 launchpad-buildd (166) xenial; urgency=medium
 
