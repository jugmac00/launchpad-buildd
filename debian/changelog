--- conflicted
+++ resolved
@@ -1,16 +1,11 @@
 launchpad-buildd (143) UNRELEASED; urgency=medium
 
-<<<<<<< HEAD
   * Record the branch revision used to build a snap and return it along with
     other XML-RPC status information (LP: #1679157).
   * Write out trusted keys sent by buildd-manager (LP: #1626739).
+  * Add tests for lpbuildd.pottery, extracted from Launchpad.
 
  -- Colin Watson <cjwatson@ubuntu.com>  Fri, 31 Mar 2017 15:31:10 +0100
-=======
-  * Add tests for lpbuildd.pottery, extracted from Launchpad.
-
- -- Colin Watson <cjwatson@ubuntu.com>  Wed, 10 May 2017 12:26:11 +0100
->>>>>>> f836a9f2
 
 launchpad-buildd (142) trusty; urgency=medium
 
