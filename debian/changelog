launchpad-buildd (143) UNRELEASED; urgency=medium

<<<<<<< HEAD
  * Configure a git:// proxy for snap builds (LP: #1663920).

 -- Colin Watson <cjwatson@ubuntu.com>  Fri, 05 May 2017 17:12:37 +0100
=======
  * Record the branch revision used to build a snap and return it along with
    other XML-RPC status information (LP: #1679157).
  * Write out trusted keys sent by buildd-manager (LP: #1626739).
  * Add tests for lpbuildd.pottery, extracted from Launchpad.

 -- Colin Watson <cjwatson@ubuntu.com>  Fri, 31 Mar 2017 15:31:10 +0100
>>>>>>> 1180304e

launchpad-buildd (142) trusty; urgency=medium

  * lpbuildd.binarypackage: Pass DEB_BUILD_OPTIONS=noautodbgsym if we have
    not been told to build debug symbols (LP: #1623256).
  * debian/upgrade-config, lpbuildd.slave: Drop compatibility with ancient
    pre-lucid versions of python-apt.
  * lpbuildd.pottery.intltool: Remove unused and Python-3-unfriendly
    string/file conditional from ConfigFile.__init__.
  * Use Python-3-compatible forms of "print" and "except".
  * buildsnap: Set SNAPCRAFT_SETUP_CORE=1 during pull phase so that
    snapcraft will fetch and unpack the core snap for classic confinement
    when necessary (LP: #1650946).

 -- Colin Watson <cjwatson@ubuntu.com>  Fri, 10 Feb 2017 14:53:43 +0000

launchpad-buildd (141) trusty; urgency=medium

  * buildsnap: Grant access to the proxy during the build phase as well as
    during the pull phase (LP: #1642281).
  * buildsnap: Grant access to the proxy during the repo phase, allowing the
    base branch to be fetched from an external site.

 -- Colin Watson <cjwatson@ubuntu.com>  Mon, 05 Dec 2016 19:05:50 +0000

launchpad-buildd (140) trusty; urgency=medium

  * buildsnap: Catch urllib2.URLError as well as urllib2.HTTPError when
    trying to revoke the proxy token (LP: #1610916).
  * lpbuildd.snap: Upload *.manifest files as well as *.snap (LP: #1608432).
  * buildsnap: Set https_proxy to an http:// URL rather than https://; the
    former is more accurate anyway and the latter breaks npm (LP: #1588870).

 -- Colin Watson <cjwatson@ubuntu.com>  Fri, 16 Sep 2016 17:39:12 +0100

launchpad-buildd (139) trusty; urgency=medium

  * buildsnap: Set LANG=C.UTF-8 when running snapcraft.

 -- Colin Watson <cjwatson@ubuntu.com>  Tue, 05 Apr 2016 16:11:01 +0100

launchpad-buildd (138) trusty; urgency=medium

  [ Colin Watson ]
  * slave-prep: Output current versions of git-build-recipe, git, and
    qemu-user-static.
  * Always raise exception instances rather than using the two-argument form
    of raise.
  * buildsnap: Run just "snapcraft" rather than "snapcraft all"; works with
    snapcraft << 2.0 and >= 2.3.
  * sbuild-package: Default LANG/LC_ALL to C.UTF-8 (LP: #1552791).

  [ Kit Randel ]
  * Add http/s proxy support for snap builds.
  * Refactor buildsnap into distinct repo, pull, build and proxy token
    revocation phases.

 -- Colin Watson <cjwatson@ubuntu.com>  Thu, 03 Mar 2016 15:44:12 -0300

launchpad-buildd (137) trusty; urgency=medium

  * Remove handling for pre-karmic versions of Twisted that didn't support
    --umask.
  * Stop cleaning /var/log/launchpad-buildd/ from cron; logrotate handles
    that now.
  * Configure systemd-timesyncd to use the NTP server configured in
    /etc/launchpad-buildd/default.
  * Try to load the nbd module when starting launchpad-buildd
    (LP: #1531171).
  * buildrecipe: Add option parsing framework.
  * Use git-build-recipe to run git-based recipe builds (LP: #1453022).

 -- Colin Watson <cjwatson@ubuntu.com>  Mon, 18 Jan 2016 11:50:05 +0000

launchpad-buildd (136) trusty; urgency=medium

  * Use twisted.python.log.msg rather than print to write to the log file.
    Twisted 15.2's stdio wrapper tries to decode as ASCII and thus breaks on
    sbuild's UTF-8 section markers, and this seems to be the simplest way to
    fix that while preserving source compatibility with earlier versions of
    Twisted.
  * Add Python packaging files so that Launchpad's test suite can
    incorporate this as a Python dependency rather than requiring
    python-lpbuildd to be installed on the test system.

 -- Colin Watson <cjwatson@ubuntu.com>  Fri, 13 Nov 2015 13:59:48 +0000

launchpad-buildd (135) trusty; urgency=medium

  * debian/control: Require python-debian (>= 0.1.23), needed for changes in
    launchpad-buildd 133.
  * debian/control: Drop dependency on linux32.  It's been in util-linux for
    ages, which is Essential, and utopic dropped the Provides.
  * debian/launchpad-buildd.init: Set "Should-Start: cloud-init" to ensure
    that launchpad-buildd is started after the hostname is set.
  * Simplify BuilddSlaveTestSetup slightly.

 -- Colin Watson <cjwatson@ubuntu.com>  Thu, 29 Oct 2015 17:49:57 +0000

launchpad-buildd (134) trusty; urgency=medium

  * buildsnap: Drop explicit installation of sudo, now fixed in snapcraft.
  * Rewrite debian/rules in modern dh style.
  * buildsnap: Pass SNAPCRAFT_LOCAL_SOURCES=1 to snapcraft so that it uses
    the build's sources.list.

 -- Colin Watson <cjwatson@ubuntu.com>  Thu, 24 Sep 2015 10:20:13 +0100

launchpad-buildd (133) trusty; urgency=medium

  * Liberalise dep-wait matching regexes slightly so that they match
    multi-line output properly, as in the case where multiple
    build-dependencies are uninstallable.
  * If there is a mix of definite and dubious dep-wait output, then analyse
    the situation rather than trusting just the definite information.
  * Handle architecture restrictions, architecture qualifications, and
    restriction formulas (build profiles) in build-dependencies.
  * Add support for building snaps (LP: #1476405).
  * slave-prep: Output current python-debian version, useful for debugging
    build-dependency parsing problems.
  * Strip qualifications and restrictions even from dep-waits derived solely
    from sbuild output.

 -- Colin Watson <cjwatson@ubuntu.com>  Tue, 04 Aug 2015 22:58:47 +0100

launchpad-buildd (132) trusty; urgency=medium

  * Fix incorrect dscpath construction that caused a crash when analysing
    dubious dep-wait cases.

 -- Colin Watson <cjwatson@ubuntu.com>  Wed, 15 Jul 2015 12:09:08 +0100

launchpad-buildd (131) trusty; urgency=medium

  * slave-prep: Output current sbuild version, now that it's a separate
    package.
  * buildrecipe: Pass --only-source to "apt-get build-dep" to force it to
    use the source package we care about rather than trying to map through
    binary package names.
  * Make sbuild use "sudo -E" rather than just sudo.  It will still filter
    the environment itself, but this means that variables such as
    DEB_BUILD_OPTIONS will be passed through given our standard buildd
    sudoers configuration.
  * Analyse dubious dep-wait cases ("but it is not installed" or "but it is
    not going to be installed") manually to check whether any direct
    build-dependencies are missing, and if so generate an appropriate
    dep-wait (LP: #1468755).

 -- Colin Watson <cjwatson@ubuntu.com>  Mon, 13 Jul 2015 14:16:11 +0100

launchpad-buildd (130) trusty; urgency=medium

  * Reimplement build-dependency installation for recipes by hand using
    sbuild-like logic, allowing us to drop use of pbuilder (LP: #728494) and
    support :native in recipe build-dependencies (LP: #1322294).
  * Stop cleaning /home/buildd/public_html/ddebs/ and
    /home/buildd/public_html/translations/, now that we're using an sbuild
    that doesn't publish anything there.
  * Drop apache2 dependency, which was only needed for old-style
    ddeb/translation publishing.

 -- Colin Watson <cjwatson@ubuntu.com>  Mon, 29 Jun 2015 17:56:52 +0100

launchpad-buildd (129) trusty; urgency=low

  [ William Grant ]
  * Tighten apt depwait parsing to not return uninstallable deps as missing.

 -- Colin Watson <cjwatson@ubuntu.com>  Thu, 04 Jun 2015 11:42:13 +0100

launchpad-buildd (128) trusty; urgency=medium

  [ Colin Watson ]
  * Use sbuild's --resolve-alternatives mode, to match the behaviour of the
    old internal sbuild fork.

 -- William Grant <wgrant@ubuntu.com>  Tue, 26 May 2015 11:27:26 +1000

launchpad-buildd (127) trusty; urgency=low

  [ William Grant ]
  * Switch from an internal sbuild fork to the system package.
    - Dropped copy of sbuild.
    - Install ~buildd/.sbuildrc instead of ~buildd/.lp-sbuildrc.
    - Clean and update sbuildrc.
    - Write out /CurrentlyBuilding from Python.
    - Rewrite failure stage and depwait detection to cope with modern sbuild.
  * Refactor lpbuildd.binarypackage tests to be readable.
  * Drop duplicated paths from the config file.

  [ Colin Watson ]
  * Apply more reasonable log handling, as well as logrotate.
    RotatableFileLogObserver class borrowed from Launchpad, amended to use
    SIGHUP as its reopening signal.

 -- Colin Watson <cjwatson@ubuntu.com>  Wed, 20 May 2015 13:38:51 +0100

launchpad-buildd (126) trusty; urgency=medium

  [ Colin Watson ]
  * Build with dpkg-deb -Zgzip, so that the resulting .deb can still be
    installed on lucid.
  * Drop support for running binarypackage builds without a "suite"
    argument; Launchpad has passed this for all binarypackage builds since
    2007.
  * Expect a "distribution" argument in binarypackage and pass it to
    sbuild's --archive option (LP: #1348077).  Remove the hardcoded
    --archive=ubuntu from the configuration file.
  * upgrade-config: Use python-apt for version comparison (LP: #574713).
  * debian/launchpad-buildd.cron.daily: Remove old ddebs and translations
    directories recursively (LP: #1417893).

  [ William Grant ]
  * Remove the 1GB RLIMIT_AS for recipe builds. All virtual builders now have
    4GiB of RAM, so even maxing out a 32-bit address space can't cause much
    trashing. This also fixes build dependency installation for some packages,
    as the ulimit was erroneously applied to more than just the tree build
    phase (LP: #693524).
  * Drop the long-obsolete "debian" alias for the "binarypackage" build
    manager (LP: #538844).

  [ Adam Conrad ]
  * Avoid removing the buildlog in the cron.daily cleanup job, so that we
    don't end up removing it and crashing lp-buildd on a long-hung build.

 -- Colin Watson <cjwatson@ubuntu.com>  Fri, 06 Feb 2015 21:03:36 +0000

launchpad-buildd (125) trusty; urgency=medium

  [ Dimitri John Ledkov ]
  * Enable verbose build logs (LP: #516208).

  [ Colin Watson ]
  * Calculate the FQDN dynamically in sbuildrc rather than substituting it
    in from the postinst.  This is friendlier to scalingstack, where a
    single image is used for multiple guests.
  * Set V=1 rather than DH_VERBOSE=1, in line with Debian buildds and to
    cover some more build systems (see https://bugs.debian.org/751528).
  * Fix lpbuildd.livefs tests to account for the "suite" argument no longer
    being accepted.
  * Set LANG=C.UTF-8 when running "bzr builder", to ensure that it can
    handle UTF-8 file and author names (LP: #1273487).

  [ Adam Conrad ]
  * scan-for-processes: Don't explode if one of the processes we were
    going to kill completes before we get around to killing it.

 -- Colin Watson <cjwatson@ubuntu.com>  Mon, 04 Aug 2014 08:51:37 +0200

launchpad-buildd (124) hardy; urgency=medium

  [ Adam Conrad ]
  * Make launchpad-buildd more self-contained to avoid sbuild conflict:
    - Move our forked sbuild to /usr/share/launchpad-buildd/slavebin
    - Look for and use ~/.lp-sbuildrc instead of ~/.sbuildrc
    - Move /etc/sbuild.conf to /usr/share/launchpad-buildd/sbuild.conf
    - Move our internal helper binaries to /usr/share/launchpad-buildd
    - Remove now unnecessary lintian overrides for launchpad-buildd
  * Remove empty and obsolete /usr/share/launchpad-buildd/lpbuildd
  * Update Standards-Version, and switch Conflicts to Breaks/Replaces.
  * Remove instance configuration from /etc/launchpad-buildd/ on purge.

  [ Colin Watson ]
  * Install ltsp-server (but not its Recommends) for i386 livefs builds, as
    Edubuntu needs it.
  * Stop accepting the "suite" argument to livefs builds, now that Launchpad
    has been updated to use the newer series/pocket protocol.

 -- Colin Watson <cjwatson@ubuntu.com>  Fri, 04 Jul 2014 16:24:26 +0100

launchpad-buildd (123) hardy; urgency=medium

  * Fix handling of livefs builds for the -proposed pocket.
  * Accept an "extra_ppas" entry in livefs arguments, which is passed to
    livecd-rootfs to request that the image be built against additional
    PPAs.

 -- Colin Watson <cjwatson@ubuntu.com>  Sun, 22 Jun 2014 16:10:44 +0100

launchpad-buildd (122) hardy; urgency=medium

  * Drop the status_dict XML-RPC method, now that the master uses the
    new-style dict-flavoured status method.
  * Don't add symlinks to the results of livefs builds (LP: #1247461).
  * Cope with builds that return multiple files with identical content.
  * If a build is aborted between subprocesses, pretend that it was
    terminated by a signal.

 -- Colin Watson <cjwatson@ubuntu.com>  Tue, 13 May 2014 16:46:52 +0100

launchpad-buildd (121) hardy; urgency=medium

  * Retry "apt-get update" on failure after a short delay, as this
    occasionally fails due to racing with an archive pulse.
  * Go back to setting explicit values for LANG, LC_ALL, and LANGUAGE rather
    than unsetting them, since otherwise sudo/pam_env may fill in unwanted
    values from /etc/default/locale.

 -- Colin Watson <cjwatson@ubuntu.com>  Tue, 28 Jan 2014 13:40:40 +0000

launchpad-buildd (120) hardy; urgency=low

  [ Colin Watson ]
  * Unset LANG and LC_ALL rather than setting them to C, and unset a number
    of other environment variables too (including DISPLAY and TERM), in line
    with Debian buildds.
  * Make the status XML-RPC method a synonym for status_dict.
  * Add a new "livefs" build manager, based on livecd-rootfs/BuildLiveCD
    (LP: #1247461).
  * Remove virtualization check from buildrecipe.  It was a rather futile
    security check as escaping chroots is trivial, and it will fail when the
    PPA builder pool is converted to scalingstack.

  [ Adam Conrad ]
  * update-debian-chroot: Allow arm64-on-x86 builds with qemu-aarch64-static.
  * slave-prep: output current dpkg-dev version for debugging purposes.

 -- Colin Watson <cjwatson@ubuntu.com>  Thu, 23 Jan 2014 12:30:54 +0000

launchpad-buildd (119) hardy; urgency=low

  * Mount /dev/pts with -o gid=5,mode=620 to avoid needing pt_chown.

 -- Adam Conrad <adconrad@ubuntu.com>  Thu, 10 Oct 2013 08:56:07 -0600

launchpad-buildd (118) hardy; urgency=low

  [ William Grant ]
  * Fix fallback to PACKAGEFAIL of unknown sbuild DEPFAIL conditions
    (LP: #1235038).

  [ Colin Watson ]
  * Fail the builder immediately if $HOME/.sbuildrc is corrupt
    (LP: #1235287).
  * Add a status_dict XML-RPC method for better extensibility, including
    reporting the python-lpbuildd version (LP: #680514).

 -- William Grant <william.grant@canonical.com>  Tue, 08 Oct 2013 15:09:47 +1100

launchpad-buildd (117) hardy; urgency=low

  * Fix dep-wait detection when recipes fail to install build-dependencies
    (LP: #1234621).
  * Remove *.pyc files from source tree on clean.

 -- Colin Watson <cjwatson@ubuntu.com>  Thu, 03 Oct 2013 12:43:27 +0100

launchpad-buildd (116) hardy; urgency=low

  [ Colin Watson ]
  * Remove obsolete BuilderStatus.ABORTED.
  * Remove obsolete BuildDSlave.fetchFile method, unused since October 2005.
  * If the expected .changes file doesn't exist, consider this as a package
    build failure rather than crashing (LP: #993642).
  * Don't attempt to read entire files into memory at once when storing them
    in the file cache.
  * Rearrange build log searching to avoid reading the entire build log into
    memory at once (LP: #1227086).

  [ Adam Conrad ]
  * Tidy up log formatting of the "Already reaped..." message. 

 -- Colin Watson <cjwatson@ubuntu.com>  Fri, 27 Sep 2013 13:08:59 +0100

launchpad-buildd (115) hardy; urgency=low

  [ Adam Conrad ]
  * Short the readlink call in scan-for-process with a true to avoid
    prematurely exiting the process scan when tripping over zombies.
  * Write to temporary cache files and then rename after validation
    to avoid the cache containing broken aborted files (LP: #471076)
  * Skip nonexistent directories in cron cleanup code to avoid vomit
    in cron log on fresh installs that lack those dirs (LP: #559115)
  * Build buildd-slave-example.conf from template-buildd-slave.conf
    using buildd-genconfig at package build time so it's not stale.
  * Add a build-dependency on python to make buildd-genconfig work.
  * Add kernel name (hey, we might build on another kernel some day)
    and hostname (to help us track build host issues) to uname call.
  * Add x32 and ppc64el to the list of 64-bit arches for linux64.
  * Strip trailing whitespace in buildd-genconfig because I'm anal.
  * Mangle recipe versions to match backports policy (LP: #1095103)
  * Make scan-for-processes log output match the other slave helpers.

  [ Colin Watson ]
  * Move scan-for-processes up to the top-level slave code so that it is
    available for more general use.
  * Make abort work properly, calling scan-for-processes to kill all
    processes in the chroot.

 -- Colin Watson <cjwatson@ubuntu.com>  Thu, 29 Aug 2013 11:32:23 +0100

launchpad-buildd (114) hardy; urgency=low

  * Don't use the uname-2.6 hack when building on quantal and newer.
  * Display the linux32-faked kernel version before calling sbuild.

 -- Adam Conrad <adconrad@ubuntu.com>  Tue, 24 Apr 2012 07:44:18 -0600

launchpad-buildd (113) hardy; urgency=low

  * Shut up umount-chroot's verbose output, it served its purpose.
  * Yank out sbuild's dependency removal code, as we never once
    checked the return from this anyway, so it's just wasted time.
  * Stop writing to avg-space and avg-time, which we don't use.

 -- Adam Conrad <adconrad@ubuntu.com>  Thu, 22 Mar 2012 04:01:48 -0600

launchpad-buildd (112) hardy; urgency=low

  [ Jelmer Vernooij ]
  * Prevent slave from blowing up when it is aborted before a job has
    started. LP: #497772

  [ Adam Conrad ]
  * Update sbuild-package and update-debian-chroot to use linux32/64
    universally, and to pass --uname-2.6 when available, so we can
    use 3.x.x kernels to build older releases on the buildds.
  * Fix sbuild-package to report the correct number of cores/jobs.
  * Make sure /usr/bin/check-implicit-pointer-functions is called for
    all 64-bit builds on lucid and above, this logic got broken.

 -- Adam Conrad <adconrad@ubuntu.com>  Wed, 25 Jan 2012 11:27:55 -0700

launchpad-buildd (111) hardy; urgency=low

  * Add preppath to buildd-slave-test.conf, to unbreak the LP test suite.

 -- William Grant <wgrant@ubuntu.com>  Fri, 09 Dec 2011 08:58:17 +1100

launchpad-buildd (110) hardy; urgency=low

  [ Jelmer Vernooij ]
  * Use the actual target distroseries name in changelog, rather than
    the same as the last entry. LP: #855479
  * Use os.SEEK_END constant now that all build slaves run at least
    hardy. LP: #239213

  [ Adam Conrad ]
  * Create a new slavebin script called 'slave-prep' to kick off builds:
    - Move useless "echo" fork to slave-prep, and include our version
    - Move ntpdate call from unpack-chroot to slave-prep
    - Add preppath to the default config, and add a version 110 upgrade
      stanza to our config file upgrading script to fix upgrades
  * While doing the above, s/Synching/Syncing/ 'cause it drives me nuts
  * Make slave-prep output versions of bzr, bzr-builder, python-lpbuildd

  [ William Grant ]
  * Log `uname -a` as well.

 -- William Grant <wgrant@ubuntu.com>  Mon, 05 Dec 2011 15:01:43 +1100

launchpad-buildd (109) hardy; urgency=low

  * Use sudo when installing qemu into the chroot.
  * Only install qemu into the chroot when building arm* on x86, so armhf
    builds on armel hosts don't try to do it.

 -- William Grant <wgrant@ubuntu.com>  Tue, 29 Nov 2011 22:02:00 +1100

launchpad-buildd (108) hardy; urgency=low

  [ Adam Conrad ]
  * Use the chroot's dpkg-architecture instead of the base system.

  [ Nick Moffitt ]
  * Fixed up sbuild-package and update-debian-chroot to support
    syscall-emulated ARM builds on non-ARM hardware.
  * Added Recommends for qemu-user-static to launchpad-buildd, as the
    package only exists in Universe in natty and later.

 -- William Grant <wgrant@ubuntu.com>  Tue, 29 Nov 2011 19:52:43 +1100

launchpad-buildd (107) hardy; urgency=low

  * Correction to generate-translation-templates for the new file location.

 -- Martin Pool <mbp@canonical.com>  Mon, 21 Nov 2011 16:28:50 +1100

launchpad-buildd (106) hardy; urgency=low

  * Safer parsing in upgrade-config.
  * Get 'make check' working for the split-out tree.

 -- Martin Pool <mbp@canonical.com>  Mon, 21 Nov 2011 12:19:52 +1100

launchpad-buildd (105.1) hardy; urgency=low

  * Add strict version dependency of launchpad-buildd on python-lpbuildd.
  * Add explicit Python dependency for lintian.

 -- Martin Pool <mbp@canonical.com>  Mon, 21 Nov 2011 12:16:34 +1100

launchpad-buildd (105) hardy; urgency=low

  * Remove attempt to run dpkg-query from inside the slave: each state machine
    step can run only a single iteration.

 -- Martin Pool <mbp@canonical.com>  Fri, 18 Nov 2011 19:18:21 +1100

launchpad-buildd (104) hardy; urgency=low

  * Don't expect bzr-builddeb in the chroot; it's not there.

 -- Martin Pool <mbp@canonical.com>  Fri, 18 Nov 2011 18:46:23 +1100

launchpad-buildd (103) hardy; urgency=low

  * Log dpkg versions from the slave, where they will be externally visible.

 -- Martin Pool <mbp@canonical.com>  Fri, 18 Nov 2011 15:17:08 +1100

launchpad-buildd (102) hardy; urgency=low

  * Show dpkg versions of launchpad-buildd and some other relevant packages at
    startup, for debuggability.

 -- Martin Pool <mbp@canonical.com>  Fri, 18 Nov 2011 13:26:30 +1100

launchpad-buildd (101) hardy; urgency=low

  * Pass -Derror to bzr dailydeb. LP: 890892

 -- Martin Pool <mbp@canonical.com>  Wed, 16 Nov 2011 21:05:12 +1100

launchpad-buildd (100) hardy; urgency=low

  * Move python-lpbuildd to section python.
  * Don't create /var/run/launchpad-buildd during installation, it's
    already created at init-time.
  * Remove unnecessary debian/launchpad-buildd.conffiles. debhelper
    already adds the required conffiles.
  * In buildrecipe, pass -sa to dpkg-buildpackage so the orig tarball(s)
    always get included. LP: #891892

 -- Jelmer Vernooij <jelmer@canonical.com>  Fri, 11 Nov 2011 14:43:31 +0100

launchpad-buildd (99) hardy; urgency=low

  * launchpad-buildd conflicts with sbuild.

 -- Martin Pool <mbp@canonical.com>  Wed, 16 Nov 2011 10:53:43 +1100

launchpad-buildd (98) hardy; urgency=low

  * Add launchpad-buildd dependency on python-apt, as an accomodation for it
    being only a Recommends but actually required by python-debian.  
    LP: #890834

 -- Martin Pool <mbp@canonical.com>  Wed, 16 Nov 2011 10:28:48 +1100

launchpad-buildd (97) hardy-cat; urgency=low

  * drop bzr-builder dependency entirely and handle it in the autoinstall
    process on x86 virtual builders

 -- LaMont Jones <lamont@canonical.com>  Tue, 15 Nov 2011 03:15:23 -0700

launchpad-buildd (96) hardy-cat; urgency=low

  * only depend on bzr-builder on i386.

 -- LaMont Jones <lamont@canonical.com>  Tue, 15 Nov 2011 02:46:54 -0700

launchpad-buildd (95) hardy; urgency=low

  * Add explicit dependency on pristine-tar, recommended by newer
    versions of bzr-builder.
  * Fix finding of upstream build directory after recipe builds.

 -- Jelmer Vernooij <jelmer@canonical.com>  Fri, 11 Nov 2011 13:18:51 +0100

launchpad-buildd (94) hardy; urgency=low

  * Auto-start on machines whose hostname fqdn ends in .buildd or .ppa.

 -- Martin Pool <mbp@canonical.com>  Fri, 11 Nov 2011 17:26:20 +1100

launchpad-buildd (93) hardy; urgency=low

  * Rename buildd-genconfig in the tree, rather than during install.
  * Symlink check_implicit_function_pointers rather than copying.

 -- Martin Pool <mbp@canonical.com>  Fri, 11 Nov 2011 16:26:17 +1100

launchpad-buildd (92) hardy; urgency=low

  * Use debhelper for more of the package build.

 -- Martin Pool <mbp@canonical.com>  Fri, 11 Nov 2011 16:01:03 +1100

launchpad-buildd (91) hardy; urgency=low

  * launchpad-buildd will not start unless you set
    RUN_NETWORK_REQUESTS_AS_ROOT=yes in /etc/default/launchpad-buildd.

 -- Martin Pool <mbp@canonical.com>  Fri, 11 Nov 2011 15:02:12 +1100

launchpad-buildd (90) hardy; urgency=low

  * debhelper is a Build-Depends because it is needed to run 'clean'. 
  * python-lpbuildd conflicts with launchpad-buildd << 88.
  * Add and adjust build-arch, binary-arch, build-indep to match policy.
  * Complies with stardards version 3.9.2.

 -- Martin Pool <mbp@canonical.com>  Fri, 11 Nov 2011 14:30:36 +1100

launchpad-buildd (89) hardy; urgency=low

  * Add debian/copyright file.

 -- Martin Pool <mbp@canonical.com>  Fri, 11 Nov 2011 13:12:22 +1100

launchpad-buildd (88) hardy; urgency=low

  * Separate python-lpbuildd from the main launchpad-buildd package, so that
    it can be used alone for integration tests.

 -- Martin Pool <mbp@canonical.com>  Fri, 11 Nov 2011 12:43:20 +1100

launchpad-buildd (87) hardy; urgency=low

  * Split launchpad-buildd completely out of the Launchpad source tree.
  * Rename the Python package to lpbuildd.

 -- Martin Pool <mbp@canonical.com>  Wed, 09 Nov 2011 20:04:02 +1100

launchpad-buildd (86) hardy-cat; urgency=low

  * Cope with orig tarballs in the recipe result directory.

 -- Jelmer Vernooij <jelmer@canonical.com>  Thu, 10 Nov 2011 19:16:44 +0100

launchpad-buildd (85) hardy-cat; urgency=low

  * buildrecipe: Fix env argument to call_report_rusage.

 -- Jelmer Vernooij <jelmer@canonical.com>  Thu, 10 Nov 2011 17:34:57 +0100

launchpad-buildd (84) hardy-cat; urgency=low

  * Fix import of check_call in buildrecipe.
  * Avoid using /usr/bin/env in buildrecipe, breaks use of -u argument to
  Python.

 -- Jelmer Vernooij <jelmer@canonical.com>  Thu, 10 Nov 2011 14:55:10 +0100

launchpad-buildd (83) hardy-cat; urgency=low

  [ Martin Pool ]
   * Cut out readyservice from the buildds.  LP: #800295
   * buildrecipe shows the bzr and bzr-builder versions.  LP: #884092
   * buildrecipe shows bzr rusage.  LP: #884997

  [ Steve Langasek ]
  * Strip :any, :native qualifiers off all build-dependencies in sbuild, since
    the distinction only matters once we want to do cross-building.

  [ Jelmer Vernooij ]
  * Pass --allow-fallback-to-native to "bzr dailydeb" for compatibility
    with older recipe build behaviour. Depend on bzr-builder >= 0.7.1
    which introduces this option. LP: #885497

 -- Jelmer Vernooij <jelmer@canonical.com>  Wed, 09 Nov 2011 14:57:35 +0100

launchpad-buildd (81) hardy-cat; urgency=low

  * generate-translation-templates: switch to Python 2.7.

 -- Danilo Šegan <danilo@canonical.com>  Mon, 17 Oct 2011 14:46:13 +0200

launchpad-buildd (80) hardy-cat; urgency=low

  * binfmt-support demonstrated umount ordering issues for us.  LP: #851934

 -- LaMont Jones <lamont@canonical.com>  Mon, 19 Sep 2011 04:56:58 -0600

launchpad-buildd (79) hardy-cat; urgency=low

  * Fix sudoers.d/buildd permissions

 -- LaMont Jones <lamont@canonical.com>  Fri, 19 Aug 2011 07:31:54 -0600

launchpad-buildd (78) hardy-cat; urgency=low

  * Correctly update sudoers files when needed.  LP: #742881

 -- LaMont Jones <lamont@canonical.com>  Wed, 06 Apr 2011 22:20:17 -0600

launchpad-buildd (77) hardy-cat; urgency=low

  * Add back in ultimate-backstop umask() correction.

 -- LaMont Jones <lamont@canonical.com>  Wed, 06 Apr 2011 13:34:05 -0600

launchpad-buildd (76) hardy-cat; urgency=low

  [ various ]
  * ProjectGroup.products sort order and remove Author: comments.
  * Fix some tests to not print stuff
  * Make buildd pointer check regexes work on natty
  * merge before rollout + text conflict patch by wgrant

 -- LaMont Jones <lamont@canonical.com>  Tue, 15 Mar 2011 16:59:36 -0600

launchpad-buildd (74) hardy-cat; urgency=low

  [ Aaron Bentley]
  * Memory-limit recipe builds. LP#676657

  [ LaMont Jones]
  * mount a tmpfs on /dev/shm in build chroots.  LP#671441

  [Michael Bienia]
  * Update regexes used for DEPWAIT.  LP#615286

 -- LaMont Jones <lamont@canonical.com>  Tue, 23 Nov 2010 06:17:57 -0700

launchpad-buildd (73) hardy-cat; urgency=low

  * Revert to revision 70

 -- LaMont Jones <lamont@canonical.com>  Thu, 28 Oct 2010 12:53:45 -0600

launchpad-buildd (72) hardy-cat; urgency=low

  * break out readyservice.py from tachandler.py. LP#663828

 -- LaMont Jones <lamont@canonical.com>  Wed, 20 Oct 2010 13:03:23 -0600

launchpad-buildd (71) hardy-cat; urgency=low

  * Detect ppa hosts for build recipes.  LP#662664
  * Better recipe builds. LP#599100, 627119, 479705

 -- LaMont Jones <lamont@canonical.com>  Tue, 19 Oct 2010 13:48:33 -0600

launchpad-buildd (70) hardy-cat; urgency=low

  [ LaMont Jones ]
  * Restore the rest of version 68.

  [ James Westby ]
  * buildrecipe: Specify BZR_EMAIL via sudo so that the called command
    sees the environment variable.
  * buildrecipe: call sudo -i -u instead of sudo -iu so that it works with
    older versions of sudo.
  * buildrecipe: flush stdout before calling another command so that
    the build log has the output correctly interleaved.

  [ William Grant ]
  * correct arch_tag arguments.

 -- LaMont Jones <lamont@canonical.com>  Fri, 20 Aug 2010 13:27:55 -0600

launchpad-buildd (69) hardy-cat; urgency=low

  * REVERT all of version 68 except for BZR_EMAIL LP#617072
    (Not reflected in bzr.)

 -- LaMont Jones <lamont@canonical.com>  Tue, 17 Aug 2010 10:40:03 -0600

launchpad-buildd (68) hardy-cat; urgency=low

  [ William Grant ]
  * Take an 'arch_tag' argument, so the master can override the slave
    architecture.

  [ Jelmer Vernooij ]

  * Explicitly use source format 1.0.
  * Add LSB information to init script.
  * Use debhelper >= 5 (available in dapper, not yet deprecated in
    maverick).
  * Fix spelling in description.
  * Install example buildd configuration.

  [ Paul Hummer ]
  * Provide BZR_EMAIL for bzr 2.2 in the buildds LP#617072

 -- LaMont Jones <lamont@canonical.com>  Mon, 16 Aug 2010 13:25:09 -0600

launchpad-buildd (67) hardy-cat; urgency=low

  * Force aptitude installation for recipe builds on maverick

 -- LaMont Jones <lamont@canonical.com>  Fri, 23 Jul 2010 14:22:23 -0600

launchpad-buildd (66) hardy-cat; urgency=low

  * handle [linux-any] build-dependencies.  LP#604981

 -- LaMont Jones <lamont@canonical.com>  Mon, 19 Jul 2010 12:13:31 -0600

launchpad-buildd (65) hardy-cat; urgency=low

  * Drop preinst check, since human time does not scale across a large
    rollout.  soyuz just needs to deal with upgrades mid-build better.

 -- LaMont Jones <lamont@canonical.com>  Thu, 08 Jul 2010 05:04:02 -0600

launchpad-buildd (64) hardy-cat; urgency=low

  * Pottery now strips quotes from variables.

 -- Jeroen Vermeulen <jtv@canonical.com>  Wed, 30 Jun 2010 12:50:59 +0200

launchpad-buildd (63) hardy-cat; urgency=low

  * Drop apply-ogre-model, since override-sources-list replaced it three years
    ago. Also clean up extra_args parsing a bit.

 -- William Grant <wgrant@ubuntu.com>  Sat, 12 Jun 2010 11:33:11 +1000

launchpad-buildd (62) hardy-cat; urgency=low

  * Make the buildds cope with not having a sourcepackagename LP#587109

 -- LaMont Jones <lamont@canonical.com>  Tue, 08 Jun 2010 13:02:31 -0600

launchpad-buildd (61) hardy-cat; urgency=high

  [ William Grant ]
  * Fixed translation templates slave to return files properly. LP#549422

  [ Danilo Segan ]
  * Added more output to generate-translation-templates. LP#580345

  [ Henning Eggers ]
  * Improved output of build xmplrpc call, not returning None now. LP#581746
  * Added apache2 dependency. LP#557634
  * Added preinst script to prevent installation when a build is running.
    LP#557347

  [ LaMont Jones ]
  * preinst needs to detect a stale buildlog as well.

 -- LaMont Jones <lamont@canonical.com>  Fri, 21 May 2010 05:52:53 -0600

launchpad-buildd (60) lucid-cat; urgency=low

  * Depends: lsb-release, which is ubuntu-minimal, but not essential.

 -- LaMont Jones <lamont@ubuntu.com>  Thu, 01 Apr 2010 08:54:48 -0600

launchpad-buildd (59) lucid-cat; urgency=low

  [ Henning Eggers ]
  * Added translation template generation code (pottery).

  [ LaMont Jones ]
  * set umask for twisted where supported

 -- LaMont Jones <lamont@canonical.com>  Wed, 31 Mar 2010 10:38:15 -0600

launchpad-buildd (58~1) karmic; urgency=low

  * Misc fixes to match APIs.

 -- Aaron Bentley <aaron@aaronbentley.com>  Fri, 15 Jan 2010 10:03:07 +1300

launchpad-buildd (58~0) karmic; urgency=low

  * Include buildrecipe.py.

 -- Aaron Bentley <aaron@aaronbentley.com>  Wed, 13 Jan 2010 17:06:59 +1300

launchpad-buildd (57) hardy-cat; urgency=low

  * Split the sbuild wrapper from DebianBuildManager into a new
    BinaryPackageBuildManager, and point the 'debian' builder at that
    instead.

 -- William Grant <wgrant@ubuntu.com>  Tue, 12 Jan 2010 09:22:50 +1300

launchpad-buildd (56) hardy-cat; urgency=low

  * only error out on implicit-function-pointers check on lucid or later,
    non-32-bit architectures.  Warnings elsewhere.  LP#504078
  * drop use of ccache and /var/cache/apt/archives, since we don't use one,
    and the other is just plain silly.

 -- LaMont Jones <lamont@canonical.com>  Mon, 11 Jan 2010 13:12:49 -0700

launchpad-buildd (54) hardy-cat; urgency=low

  [ William Grant ]
  * debian.py: Tell sbuild to build debug symbols if the
    build_debug_symbols argument is True.
  * sbuild: Set "Build-Debug-Symbols: yes" in CurrentlyBuilding if
    we have been told to build debug symbols.

  [ LaMont Jones ]
  * do not ignore SIGHUP in builds - it breaks test suites. LP#453460
  * create filecache-default/ccache directories in init.d as well as postinst
  * sbuild: run dpkg-source inside the chroot.  LP#476036
  * sbuild: change the regexp for dpkg-source extraction to handle both karmic and pre-karmic dpkg.  LP#476036
  * use --print-architecture instead of --print-installation-architecture
  * mount-chroot: copy hosts et al into chroot. LP#447919
  * provide and call check-implicit-function-pointers.

 -- LaMont Jones <lamont@canonical.com>  Mon, 14 Dec 2009 12:00:10 -0700

launchpad-buildd (52) dapper-cat; urgency=low

  * Depends: apt-transport-https

 -- LaMont Jones <lamont@canonical.com>  Fri, 09 Oct 2009 11:00:50 -0600

launchpad-buildd (50) dapper-cat; urgency=low

  * sbuild: Change all invocations of apt and dpkg to occur inside
    the build chroot, rather than happening outside the chroot with
    a bunch of flags to operate on data files in the chroot.  This
    should clear up issues we see with mismatched host toolchains.
  * sbuild: Revert the above in the case of "apt-get source" which
    doesn't require any fancy features in the chroot and, frankly,
    is much easier to manage if it's executed externally.
  * scan-for-processes: Bring in a change from production to make
    sure that we follow symlinks in our search for process roots.
  * sbuild-package: Output NR_PROCESSORS in the build logs, for
    sightly easier debugging of possible parallel build bugs.
  * update-debian-chroot: Stop using chapt-get, and instead chroot
    into the build chroot and call the native apt-get there.
  * update-debian-chroot: Cargo-cult the linux32 magic from the
    sbuild wrapper to set our personality on chroot upgrades.
  * mount-chroot: Mount sys in the chroot too.  While it shouldn't
    be, strictly-speaking, required for anything, it's nice to have.
  * chapt-get, slave_chroot_tool.py: Delete both as obsolete cruft.

 -- Adam Conrad <adconrad@ubuntu.com>  Fri, 24 Jul 2009 07:21:30 -0600

launchpad-buildd (49) dapper-cat; urgency=low

  * sbuild.conf: bump default automake from automake1.8 to automake1.9

 -- Adam Conrad <adconrad@ubuntu.com>  Fri, 12 Sep 2008 08:54:24 -0600

launchpad-buildd (48) dapper-cat; urgency=low

  * sbuild-package: If we're an amd64 host system, but being used
    to build i386 or lpia, use linux32 to pretend to be i686.

 -- Adam Conrad <adconrad@ubuntu.com>  Fri, 12 Sep 2008 08:12:34 -0600

launchpad-buildd (47) dapper-cat; urgency=low

  * slave.py: If the logfile doesn't currently exist on disk when
    getLogTail() goes looking for it (which is a possible race with
    the new sanitisation code), just return an empty string.

 -- Adam Conrad <adconrad@ubuntu.com>  Mon, 02 Jun 2008 13:09:55 -0600

launchpad-buildd (46) dapper-cat; urgency=low

  * slave.py: Accept a separate username and password to the
    ensurePresent() call which, if present, are used to install
    an auth handler to cope with basic http auth with the http
    server when fetching files.
  * slave.py: Ensure that build logs are sanitized so that any
    user:password@ parts in URLs are removed.

 -- Julian Edwards <julian.edwards@canonical.com>  Tue, 29 Apr 2008 14:25:00 +0100

launchpad-buildd (45) dapper-cat; urgency=low

  * slave.py: Stop setting BuilderStatus.WAITING in each failure
    method, as this gives us a race where the builddmaster might
    dispatch another build to us before we're done cleaning up.
  * slave.py: Don't set BuildStatus.OK in buildComplete(), this is
    now a generic "the build has ended, succesfully or not" method.
  * slave.py: Define a new buildOK() method that sets BuildStatus.OK.
  * debian.py: When done cleaning, if the build isn't already marked
    as failed, call buildOK, then call buildComplete unconditionally.
  * The above changes should resolve https://launchpad.net/bugs/179466

 -- Adam Conrad <adconrad@ubuntu.com>  Tue, 08 Apr 2008 14:12:07 -0600

launchpad-buildd (44) dapper-cat; urgency=low

  * slave.py: Redefine "private" _unpackChroot() as "public" doUnpack(),
    so we can use it from the build iteration control process.
  * slave.py: Make the initiate method set a _chroottarfile private
    variable for use by doUnpack(), rather than calling _unpackChroot().
  * slave.py: Trigger the forked buildd process with an echo statement.
  * debian.py: Add the INIT state to the DebianBuildState class.
  * debian.py: Start the build process at INIT state instead of UNPACK.
  * debian.py: Add iterate_INIT(), which just checks success of the
    initial variable sanitisation checks, then hands off to doUnpack().
  * debian.py: Adjust the failure return calls of the UNPACK and MOUNT
    methods to chrootFail() instead of builderFail(), for correctness.
  * The above changes should resolve https://launchpad.net/bugs/211974

 -- Adam Conrad <adconrad@ubuntu.com>  Mon, 07 Apr 2008 13:53:20 -0600

launchpad-buildd (43) dapper-cat; urgency=low

  * unpack-chroot: Move the ntpdate calls below the bunzip/exec bit,
    so we don't run ntpdate twice when unzipping tarballs, which
    happens on every single build on Xen hosts (like the PPA hosts).
  * debian/control: We use adduser in postinst, depending on it helps.
  * debian/control: Set myself as the Maintainer, since I'm in here.
  * debian/control: Change our section from "misc" to "admin".
  * sbuild{,-package}: Pass DEB_BUILD_OPTIONS="parallel=N" to dpkg.

 -- Adam Conrad <adconrad@ubuntu.com>  Thu, 24 Jan 2008 15:39:20 -0700

launchpad-buildd (42) dapper-cat; urgency=low

  * sbuild: using "eq" to evaluate strings instead of "==" is ever
    so slightly less retarded (fixed the launchpad bug #184565)

 -- Adam Conrad <adconrad@ubuntu.com>  Tue, 22 Jan 2008 16:21:54 -0700

launchpad-buildd (41) dapper-cat; urgency=low

  * sbuild: If we've already marked a package as "installed" with a
    valid version, don't overwrite that version with PROVIDED.

 -- Adam Conrad <adconrad@ubuntu.com>  Thu, 17 Jan 2008 10:39:26 -0700

launchpad-buildd (40) dapper-cat; urgency=low

  * sbuild: Don't allow versioned build-deps to be satisfied by provided
    packages, but force them to go through the "upgrade/downgrade" tests.
  * sbuild: Do --info and --contents on _all.deb packages as well, if
    we're building arch:all packages.
  * sbuild: Don't process ENV_OVERRIDE anymore, we only had an override
    for one thing anyway (LC_ALL), and this code caused bug #87077.
  * sbuild-package: Call sbuild with LC_ALL=C explicitely, to compensate.
  * Makefile: clean up the makefile a bit to DTRT (as I expect it).

 -- Adam Conrad <adconrad@ubuntu.com>  Tue, 15 Jan 2008 16:51:08 -0700

launchpad-buildd (39) unstable; urgency=low

  * If we're fed an archive_purpose argument from the builddmaster,
    we pass --purpose=$archive_purpose to sbuild, and if we get suite
    from the builddmaster, we pass --dist=$suite to sbuild.
  * Mangle sbuild to write out Suite: and Purpose: stanzas to our
    CurrentlyBuilding file, according to command-line input.
  * Now that we're no longer always feeding -dautobuild to sbuild,
    fix up sbuild to always look for the chroot at chroot-autobuild
    instead of the Debian Way of using chroot-$suite.
  * If the config file contains an ntphost stanza, use that with
    ntpdate to sync the system's clock before we unpack the chroot.
  * Mangle update-config to add an ntphost stanza to the default
    config, and to 's/-dautobuild //' from the sbuild arguments.

 -- Adam Conrad <adconrad@ubuntu.com>  Thu, 20 Dec 2007 01:51:49 -0700

launchpad-buildd (38) unstable; urgency=high

  * unpack-chroot: set $PATH rather than hardcoding paths to binaries
    since bzip2 moved from /usr/bin to /bin in edgy and didn't bother with
    compatability symlinks.

 -- James Troup <james.troup@canonical.com>  Wed, 21 Nov 2007 17:08:36 +0000

launchpad-buildd (37) dapper; urgency=high

  * update-debian-chroot: Adam's LPIA support (i.e. overriding
    architecture for chapt-get).
  * debian/launchpad-buildd.cron.daily: fix run-on-line.
  * debian/postinst: only create ~buildd/.sbuildrc if it doesn't exist.
    This avoids the problem of upgrades of the launchpad-buildd package
    resetting the architecture to i386 on lpia builders.

 -- James Troup <james.troup@canonical.com>  Wed, 14 Nov 2007 18:34:46 +0000

launchpad-buildd (36) dapper; urgency=low

  * changing override-sources to replace current sources.list with
    the content sent by buildmaster instead of prepend. It will allow
    us to cope more easily with SoyuzArchive implementation (PARTNER,
    EMBARGOED, PPA)

 -- Celso Providelo <cprov@canonical.com>  Thu, 7 Aug 2007 14:10:26 -0300

launchpad-buildd (35) unstable; urgency=low

  * including previous code changes (32 & 33).

 -- Celso Providelo <cprov@canonical.com>  Thu, 23 May 2007 17:40:26 -0300

launchpad-buildd (34) unstable; urgency=low

  * add suport for overriding the chroot /etc/apt/sources.list with the
    content of builddmaster build arguments 'archives'.

 -- Celso Providelo <cprov@canonical.com>  Thu, 17 May 2007 15:12:26 -0300

launchpad-buildd (33) unstable; urgency=low

  * Mangle sbuild further to allow us to publish Martin's debug debs (ddeb)
    to public_html/ddebs/ until such a time as soyuz can do this natively.
  * Fix the auto-dep-wait regexes to allow for versions with ~ in them.
  * Make cron.daily clean out translations and ddebs more than 1 week old.

 -- Adam Conrad <adconrad@ubuntu.com>  Sat, 30 Sep 2006 17:25:25 +1000

launchpad-buildd (32) unstable; urgency=low

  * We need to create /var/run/launchpad-buildd in our init script in the
    case (such as in current dapper) where /var/run is on a tmpfs.
  * Our init script shouldn't exit non-zero on "stop" if already stopped.
  * Remove exc_info argument from our call to self.log in slave.py, which
    clearly doesn't support that argument, so stop producing tracebacks.
  * Reset self.builddependencies in our clean routine, so the variable
    doesn't get leaked to the next build, causing me SERIOUS confusion.
  * Tidy up translation handling a bit more to deal with old chroots (where
    pkgstriptranslations won't dpkg-distaddfile for us), and to chmod the
    translation dirs after the build, so apache can actually get at them.
  * Add --no_save to our command line to avoid useless -shutdown.tap files.
  * Make sure umount-chroot doesn't fail, even if there's nothing to umount.
  * Append to the cron.daily cleaning to also occasionally clean up the apt
    cache and /home/buildd/filecache-default, so we don't run out of disk.

 -- Adam Conrad <adconrad@ubuntu.com>  Fri, 17 Mar 2006 19:39:05 +1100

launchpad-buildd (31) unstable; urgency=low

  * Cherry-pick patch from Ryan's sbuild that outputs dpkg --purge output
    line-by-line, instead of as one big blob, to make output on the web
    UI a little bit more friendly for people following along at home.
  * Install a cron.daily script (eww) to purge old build logs for now until
    I have the time to learn how twisted's native log rotation works.

 -- Adam Conrad <adconrad@ubuntu.com>  Wed, 15 Mar 2006 17:23:26 +1100

launchpad-buildd (30) unstable; urgency=low

  * Move our translation publishing mojo so it happens BEFORE we move
    all the files from debian/files out of the chroot, instead of after.

 -- Adam Conrad <adconrad@ubuntu.com>  Wed,  8 Mar 2006 18:50:49 +1100

launchpad-buildd (29) unstable; urgency=low

  * Use dpkg --print-installation-architecture in our postinst instead
    of --print-architecture to avoid spewing suprious error messages.
  * Remove the check for log_dir, since we call sbuild with --nolog,
    and stop creating $HOME/logs in the user setup part of postinst.

 -- Adam Conrad <adconrad@ubuntu.com>  Tue,  7 Mar 2006 19:13:56 +1100

launchpad-buildd (28) unstable; urgency=low

  * Modify the protocol method ensurepresent to return additional
    information about the target files lookup procedure. It helps to
    debug intermittent Librarian errors.

 -- Celso Providelo <celso.providelo@canonical.com>  Mon, 06 Mar 2006 16:42:00 -0300

launchpad-buildd (27) unstable; urgency=low

  * Update the slave chroot tool to use getent so it works on the production
    buildds

 -- Daniel Silverstone <daniel.silverstone@canonical.com>  Mon, 20 Feb 2006 12:57:45 +0000

launchpad-buildd (26) unstable; urgency=low

  * Update buildd-slave code to allow for GIVENBACK status returns,
    matching the states under which sbuild used to do --auto-give-back.
  * Port over sanae's build log regex parsing to allow us to do:
    - Automatic dep-wait handling, based on sbuild's logs of apt-get.
    - Automatic give-backs for a few corner cases (like kernel bugs).
  * Make sbuild stop dying if we have no sendmail installed, since we
    don't really want it sending mail in the launchpad world anyway.
  * Call sbuild and apt with "LANG=C", so we don't have to worry about
    locales matching between the base system and the autobuild chroots.
  * Clear up confusion in build states with 's/BUILDFAIL/PACKAGEFAIL/'

 -- Adam Conrad <adconrad@ubuntu.com>  Mon, 27 Feb 2006 14:00:08 +1100

launchpad-buildd (25) unstable; urgency=low

  * Update sbuild.conf to current yumminess.

 -- Daniel Silverstone <daniel.silverstone@canonical.com>  Fri,  3 Feb 2006 19:22:01 +0000

launchpad-buildd (24) unstable; urgency=low

  * Add /var/cache/apt/archives to the buildd chroots when mounting

 -- Daniel Silverstone <daniel.silverstone@canonical.com>  Fri,  3 Feb 2006 00:30:07 +0000

launchpad-buildd (23) unstable; urgency=low

  * And make apply-ogre-model use $SUDO, yay

 -- Daniel Silverstone <daniel.silverstone@canonical.com>  Fri, 27 Jan 2006 13:59:10 +0000

launchpad-buildd (22) unstable; urgency=low

  * Fix typo in apply-ogre-model (missing space)

 -- Daniel Silverstone <daniel.silverstone@canonical.com>  Fri, 27 Jan 2006 13:55:12 +0000

launchpad-buildd (21) unstable; urgency=low

  * Fix the .extend call for the --comp argument to pass it as one argument
    instead of as - - c o m p = m a i n (which kinda doesn't work)

 -- Daniel Silverstone <daniel.silverstone@canonical.com>  Fri, 27 Jan 2006 13:45:34 +0000

launchpad-buildd (20) unstable; urgency=low

  * Update sbuild to the latest sbuild from adam.
  * Make sure we pass --archive=ubuntu
  * Make sure we pass --comp=<the component we're building for>

 -- Daniel Silverstone <daniel.silverstone@canonical.com>  Thu, 26 Jan 2006 17:20:49 +0000

launchpad-buildd (19) unstable; urgency=low

  * Add ogre support to the slave chroot tool
  * Make sure the chroot tool ensures localhost in /etc/hosts in the chroot

 -- Daniel Silverstone <daniel.silverstone@canonical.com>  Wed, 25 Jan 2006 12:29:04 +0000

launchpad-buildd (18) unstable; urgency=low

  * Remove sbuildrc.tmp dangleberry in postinst
  * Add linux32 to set of depends so that hppa, sparc and powerpc can build
  * Make hppa, sparc, powerpc use linux32 to invoke the sbuild binary
  * Add --resolve-deps to debootstrap invocation
  * Make chroot tool use /bin/su - rather than /bin/sh for chrooting. shiny
    (apparently)
  * Add a bunch of deps infinity spotted.
  * Make sure we chown the chroot tarball to the calling user after packing
    it up.

 -- Daniel Silverstone <daniel.silverstone@canonical.com>  Wed,  9 Nov 2005 17:37:37 -0500

launchpad-buildd (17) unstable; urgency=low

  * Changed default UID/GID to match the ldap buildd UID/GID

 -- Daniel Silverstone <daniel.silverstone@canonical.com>  Wed,  9 Nov 2005 17:13:22 -0500

launchpad-buildd (16) unstable; urgency=low

  * Change the XMLRPC method 'ensure' to be 'ensurepresent'

 -- Daniel Silverstone <daniel.silverstone@canonical.com>  Wed,  5 Oct 2005 15:50:58 +0100

launchpad-buildd (15) unstable; urgency=low

  * Fix it so getting a logtail when less than 2k is available will work.
  * Actually install apply-ogre-model
  * Also spot arch_indep properly

 -- Daniel Silverstone <daniel.silverstone@canonical.com>  Mon,  3 Oct 2005 14:34:55 +0100

launchpad-buildd (14) unstable; urgency=low

  * Slight bug in slave.py meant missing .emptyLog() attribute. Fixed.

 -- Daniel Silverstone <daniel.silverstone@canonical.com>  Mon,  3 Oct 2005 14:21:16 +0100

launchpad-buildd (13) unstable; urgency=low

  * Fix a syntax error in the postinst
  * Oh, and actually include the buildd config upgrader

 -- Daniel Silverstone <daniel.silverstone@canonical.com>  Mon,  3 Oct 2005 12:17:50 +0100

launchpad-buildd (12) unstable; urgency=low

  * Implement V1.0new protocol.
  * Add in OGRE support
  * Add in archindep support
  * If upgrading from < v12, will remove -A from sbuildargs and add in
    a default ogrepath to any buildd configs found in /etc/launchpad-buildd
  * Prevent launchpad-buildd init from starting ~ files

 -- Daniel Silverstone <daniel.silverstone@canonical.com>  Sun,  2 Oct 2005 23:20:08 +0100

launchpad-buildd (11) unstable; urgency=low

  * Quieten down the slave scripts and make them prettier for the logs.
  * make unpack-chroot uncompress the chroot and keep it uncompressed if
    possible. This fixes bug#2699
  * Make the slave run the process reaper run even if the build failed.

 -- Daniel Silverstone <daniel.silverstone@canonical.com>  Fri, 30 Sep 2005 00:24:45 +0100

launchpad-buildd (10) unstable; urgency=low

  * Make sure /etc/source-dependencies is present in the postinst.
    (just need to be touched)

 -- Daniel Silverstone <daniel.silverstone@canonical.com>  Wed, 28 Sep 2005 22:02:26 +0100

launchpad-buildd (9) unstable; urgency=low

  * Implement /filecache/XXX urls in the slave to permit larger file transfer

 -- Daniel Silverstone <daniel.silverstone@canonical.com>  Tue, 27 Sep 2005 13:16:52 +0100

launchpad-buildd (8) unstable; urgency=low

  * spiv's crappy spawnFDs implementation needs an int not a file handle
    and can't cope with converting one to the other :-(

 -- Daniel Silverstone <daniel.silverstone@canonical.com>  Tue, 27 Sep 2005 02:18:05 +0100

launchpad-buildd (7) unstable; urgency=low

  * Made sure the slave puts /dev/null on the subprocess stdin.

 -- Daniel Silverstone <daniel.silverstone@canonical.com>  Tue, 27 Sep 2005 01:52:50 +0100

launchpad-buildd (6) unstable; urgency=low

  * Removed slavechroot.py from installed set.

 -- Daniel Silverstone <daniel.silverstone@canonical.com>  Thu, 15 Sep 2005 11:39:25 +0100

launchpad-buildd (5) unstable; urgency=low

  * Add slave tool and example chroot configuration
  * Added debootstrap and dpkg-dev to the dependencies

 -- Daniel Silverstone <daniel.silverstone@canonical.com>  Fri,  9 Sep 2005 16:38:22 +0100

launchpad-buildd (4) unstable; urgency=low

  * Add sbuild.conf which was previously missing
  * Fix up abort protocol and various other bits in the slave

 -- Daniel Silverstone <daniel.silverstone@canonical.com>  Fri,  9 Sep 2005 14:24:31 +0100

launchpad-buildd (3) unstable; urgency=low

  * Modified postinst to make sure ccache and log dirs are created
    even if the user already exists.

 -- Daniel Silverstone <daniel.silverstone@canonical.com>  Wed,  7 Sep 2005 15:50:36 +0100

launchpad-buildd (2) unstable; urgency=low

  * Fixes to postinst to make sure ccache and log dirs are created if missing.
  * Added README to explain how to build the package.

 -- Daniel Silverstone <daniel.silverstone@canonical.com>  Thu,  1 Sep 2005 10:46:08 +0100

launchpad-buildd (1) unstable; urgency=low

  * Initial version

 -- Daniel Silverstone <daniel.silverstone@canonical.com>  Mon, 13 Jun 2005 11:08:38 +0100
<|MERGE_RESOLUTION|>--- conflicted
+++ resolved
@@ -1,17 +1,12 @@
 launchpad-buildd (143) UNRELEASED; urgency=medium
 
-<<<<<<< HEAD
-  * Configure a git:// proxy for snap builds (LP: #1663920).
-
- -- Colin Watson <cjwatson@ubuntu.com>  Fri, 05 May 2017 17:12:37 +0100
-=======
   * Record the branch revision used to build a snap and return it along with
     other XML-RPC status information (LP: #1679157).
   * Write out trusted keys sent by buildd-manager (LP: #1626739).
   * Add tests for lpbuildd.pottery, extracted from Launchpad.
+  * Configure a git:// proxy for snap builds (LP: #1663920).
 
  -- Colin Watson <cjwatson@ubuntu.com>  Fri, 31 Mar 2017 15:31:10 +0100
->>>>>>> 1180304e
 
 launchpad-buildd (142) trusty; urgency=medium
 
