launchpad-buildd (143) UNRELEASED; urgency=medium

<<<<<<< HEAD
  * Record the branch revision used to build a snap and return it along with
    other XML-RPC status information (LP: #1679157).
  * Write out trusted keys sent by buildd-manager (LP: #1626739).
  * Add tests for lpbuildd.pottery, extracted from Launchpad.
  * Configure a git:// proxy for snap builds (LP: #1663920).

 -- Colin Watson <cjwatson@ubuntu.com>  Fri, 31 Mar 2017 15:31:10 +0100
=======
  * buildsnap: If --git-repository is passed but --git-path is not, build
    the default branch of the repository (LP: #1688224).

 -- Colin Watson <cjwatson@ubuntu.com>  Thu, 04 May 2017 00:29:40 +0100
>>>>>>> 5d5d2723

launchpad-buildd (142) trusty; urgency=medium

  * lpbuildd.binarypackage: Pass DEB_BUILD_OPTIONS=noautodbgsym if we have
    not been told to build debug symbols (LP: #1623256).
  * debian/upgrade-config, lpbuildd.slave: Drop compatibility with ancient
    pre-lucid versions of python-apt.
  * lpbuildd.pottery.intltool: Remove unused and Python-3-unfriendly
    string/file conditional from ConfigFile.__init__.
  * Use Python-3-compatible forms of "print" and "except".
  * buildsnap: Set SNAPCRAFT_SETUP_CORE=1 during pull phase so that
    snapcraft will fetch and unpack the core snap for classic confinement
    when necessary (LP: #1650946).

 -- Colin Watson <cjwatson@ubuntu.com>  Fri, 10 Feb 2017 14:53:43 +0000

launchpad-buildd (141) trusty; urgency=medium

  * buildsnap: Grant access to the proxy during the build phase as well as
    during the pull phase (LP: #1642281).
  * buildsnap: Grant access to the proxy during the repo phase, allowing the
    base branch to be fetched from an external site.

 -- Colin Watson <cjwatson@ubuntu.com>  Mon, 05 Dec 2016 19:05:50 +0000

launchpad-buildd (140) trusty; urgency=medium

  * buildsnap: Catch urllib2.URLError as well as urllib2.HTTPError when
    trying to revoke the proxy token (LP: #1610916).
  * lpbuildd.snap: Upload *.manifest files as well as *.snap (LP: #1608432).
  * buildsnap: Set https_proxy to an http:// URL rather than https://; the
    former is more accurate anyway and the latter breaks npm (LP: #1588870).

 -- Colin Watson <cjwatson@ubuntu.com>  Fri, 16 Sep 2016 17:39:12 +0100

launchpad-buildd (139) trusty; urgency=medium

  * buildsnap: Set LANG=C.UTF-8 when running snapcraft.

 -- Colin Watson <cjwatson@ubuntu.com>  Tue, 05 Apr 2016 16:11:01 +0100

launchpad-buildd (138) trusty; urgency=medium

  [ Colin Watson ]
  * slave-prep: Output current versions of git-build-recipe, git, and
    qemu-user-static.
  * Always raise exception instances rather than using the two-argument form
    of raise.
  * buildsnap: Run just "snapcraft" rather than "snapcraft all"; works with
    snapcraft << 2.0 and >= 2.3.
  * sbuild-package: Default LANG/LC_ALL to C.UTF-8 (LP: #1552791).

  [ Kit Randel ]
  * Add http/s proxy support for snap builds.
  * Refactor buildsnap into distinct repo, pull, build and proxy token
    revocation phases.

 -- Colin Watson <cjwatson@ubuntu.com>  Thu, 03 Mar 2016 15:44:12 -0300

launchpad-buildd (137) trusty; urgency=medium

  * Remove handling for pre-karmic versions of Twisted that didn't support
    --umask.
  * Stop cleaning /var/log/launchpad-buildd/ from cron; logrotate handles
    that now.
  * Configure systemd-timesyncd to use the NTP server configured in
    /etc/launchpad-buildd/default.
  * Try to load the nbd module when starting launchpad-buildd
    (LP: #1531171).
  * buildrecipe: Add option parsing framework.
  * Use git-build-recipe to run git-based recipe builds (LP: #1453022).

 -- Colin Watson <cjwatson@ubuntu.com>  Mon, 18 Jan 2016 11:50:05 +0000

launchpad-buildd (136) trusty; urgency=medium

  * Use twisted.python.log.msg rather than print to write to the log file.
    Twisted 15.2's stdio wrapper tries to decode as ASCII and thus breaks on
    sbuild's UTF-8 section markers, and this seems to be the simplest way to
    fix that while preserving source compatibility with earlier versions of
    Twisted.
  * Add Python packaging files so that Launchpad's test suite can
    incorporate this as a Python dependency rather than requiring
    python-lpbuildd to be installed on the test system.

 -- Colin Watson <cjwatson@ubuntu.com>  Fri, 13 Nov 2015 13:59:48 +0000

launchpad-buildd (135) trusty; urgency=medium

  * debian/control: Require python-debian (>= 0.1.23), needed for changes in
    launchpad-buildd 133.
  * debian/control: Drop dependency on linux32.  It's been in util-linux for
    ages, which is Essential, and utopic dropped the Provides.
  * debian/launchpad-buildd.init: Set "Should-Start: cloud-init" to ensure
    that launchpad-buildd is started after the hostname is set.
  * Simplify BuilddSlaveTestSetup slightly.

 -- Colin Watson <cjwatson@ubuntu.com>  Thu, 29 Oct 2015 17:49:57 +0000

launchpad-buildd (134) trusty; urgency=medium

  * buildsnap: Drop explicit installation of sudo, now fixed in snapcraft.
  * Rewrite debian/rules in modern dh style.
  * buildsnap: Pass SNAPCRAFT_LOCAL_SOURCES=1 to snapcraft so that it uses
    the build's sources.list.

 -- Colin Watson <cjwatson@ubuntu.com>  Thu, 24 Sep 2015 10:20:13 +0100

launchpad-buildd (133) trusty; urgency=medium

  * Liberalise dep-wait matching regexes slightly so that they match
    multi-line output properly, as in the case where multiple
    build-dependencies are uninstallable.
  * If there is a mix of definite and dubious dep-wait output, then analyse
    the situation rather than trusting just the definite information.
  * Handle architecture restrictions, architecture qualifications, and
    restriction formulas (build profiles) in build-dependencies.
  * Add support for building snaps (LP: #1476405).
  * slave-prep: Output current python-debian version, useful for debugging
    build-dependency parsing problems.
  * Strip qualifications and restrictions even from dep-waits derived solely
    from sbuild output.

 -- Colin Watson <cjwatson@ubuntu.com>  Tue, 04 Aug 2015 22:58:47 +0100

launchpad-buildd (132) trusty; urgency=medium

  * Fix incorrect dscpath construction that caused a crash when analysing
    dubious dep-wait cases.

 -- Colin Watson <cjwatson@ubuntu.com>  Wed, 15 Jul 2015 12:09:08 +0100

launchpad-buildd (131) trusty; urgency=medium

  * slave-prep: Output current sbuild version, now that it's a separate
    package.
  * buildrecipe: Pass --only-source to "apt-get build-dep" to force it to
    use the source package we care about rather than trying to map through
    binary package names.
  * Make sbuild use "sudo -E" rather than just sudo.  It will still filter
    the environment itself, but this means that variables such as
    DEB_BUILD_OPTIONS will be passed through given our standard buildd
    sudoers configuration.
  * Analyse dubious dep-wait cases ("but it is not installed" or "but it is
    not going to be installed") manually to check whether any direct
    build-dependencies are missing, and if so generate an appropriate
    dep-wait (LP: #1468755).

 -- Colin Watson <cjwatson@ubuntu.com>  Mon, 13 Jul 2015 14:16:11 +0100

launchpad-buildd (130) trusty; urgency=medium

  * Reimplement build-dependency installation for recipes by hand using
    sbuild-like logic, allowing us to drop use of pbuilder (LP: #728494) and
    support :native in recipe build-dependencies (LP: #1322294).
  * Stop cleaning /home/buildd/public_html/ddebs/ and
    /home/buildd/public_html/translations/, now that we're using an sbuild
    that doesn't publish anything there.
  * Drop apache2 dependency, which was only needed for old-style
    ddeb/translation publishing.

 -- Colin Watson <cjwatson@ubuntu.com>  Mon, 29 Jun 2015 17:56:52 +0100

launchpad-buildd (129) trusty; urgency=low

  [ William Grant ]
  * Tighten apt depwait parsing to not return uninstallable deps as missing.

 -- Colin Watson <cjwatson@ubuntu.com>  Thu, 04 Jun 2015 11:42:13 +0100

launchpad-buildd (128) trusty; urgency=medium

  [ Colin Watson ]
  * Use sbuild's --resolve-alternatives mode, to match the behaviour of the
    old internal sbuild fork.

 -- William Grant <wgrant@ubuntu.com>  Tue, 26 May 2015 11:27:26 +1000

launchpad-buildd (127) trusty; urgency=low

  [ William Grant ]
  * Switch from an internal sbuild fork to the system package.
    - Dropped copy of sbuild.
    - Install ~buildd/.sbuildrc instead of ~buildd/.lp-sbuildrc.
    - Clean and update sbuildrc.
    - Write out /CurrentlyBuilding from Python.
    - Rewrite failure stage and depwait detection to cope with modern sbuild.
  * Refactor lpbuildd.binarypackage tests to be readable.
  * Drop duplicated paths from the config file.

  [ Colin Watson ]
  * Apply more reasonable log handling, as well as logrotate.
    RotatableFileLogObserver class borrowed from Launchpad, amended to use
    SIGHUP as its reopening signal.

 -- Colin Watson <cjwatson@ubuntu.com>  Wed, 20 May 2015 13:38:51 +0100

launchpad-buildd (126) trusty; urgency=medium

  [ Colin Watson ]
  * Build with dpkg-deb -Zgzip, so that the resulting .deb can still be
    installed on lucid.
  * Drop support for running binarypackage builds without a "suite"
    argument; Launchpad has passed this for all binarypackage builds since
    2007.
  * Expect a "distribution" argument in binarypackage and pass it to
    sbuild's --archive option (LP: #1348077).  Remove the hardcoded
    --archive=ubuntu from the configuration file.
  * upgrade-config: Use python-apt for version comparison (LP: #574713).
  * debian/launchpad-buildd.cron.daily: Remove old ddebs and translations
    directories recursively (LP: #1417893).

  [ William Grant ]
  * Remove the 1GB RLIMIT_AS for recipe builds. All virtual builders now have
    4GiB of RAM, so even maxing out a 32-bit address space can't cause much
    trashing. This also fixes build dependency installation for some packages,
    as the ulimit was erroneously applied to more than just the tree build
    phase (LP: #693524).
  * Drop the long-obsolete "debian" alias for the "binarypackage" build
    manager (LP: #538844).

  [ Adam Conrad ]
  * Avoid removing the buildlog in the cron.daily cleanup job, so that we
    don't end up removing it and crashing lp-buildd on a long-hung build.

 -- Colin Watson <cjwatson@ubuntu.com>  Fri, 06 Feb 2015 21:03:36 +0000

launchpad-buildd (125) trusty; urgency=medium

  [ Dimitri John Ledkov ]
  * Enable verbose build logs (LP: #516208).

  [ Colin Watson ]
  * Calculate the FQDN dynamically in sbuildrc rather than substituting it
    in from the postinst.  This is friendlier to scalingstack, where a
    single image is used for multiple guests.
  * Set V=1 rather than DH_VERBOSE=1, in line with Debian buildds and to
    cover some more build systems (see https://bugs.debian.org/751528).
  * Fix lpbuildd.livefs tests to account for the "suite" argument no longer
    being accepted.
  * Set LANG=C.UTF-8 when running "bzr builder", to ensure that it can
    handle UTF-8 file and author names (LP: #1273487).

  [ Adam Conrad ]
  * scan-for-processes: Don't explode if one of the processes we were
    going to kill completes before we get around to killing it.

 -- Colin Watson <cjwatson@ubuntu.com>  Mon, 04 Aug 2014 08:51:37 +0200

launchpad-buildd (124) hardy; urgency=medium

  [ Adam Conrad ]
  * Make launchpad-buildd more self-contained to avoid sbuild conflict:
    - Move our forked sbuild to /usr/share/launchpad-buildd/slavebin
    - Look for and use ~/.lp-sbuildrc instead of ~/.sbuildrc
    - Move /etc/sbuild.conf to /usr/share/launchpad-buildd/sbuild.conf
    - Move our internal helper binaries to /usr/share/launchpad-buildd
    - Remove now unnecessary lintian overrides for launchpad-buildd
  * Remove empty and obsolete /usr/share/launchpad-buildd/lpbuildd
  * Update Standards-Version, and switch Conflicts to Breaks/Replaces.
  * Remove instance configuration from /etc/launchpad-buildd/ on purge.

  [ Colin Watson ]
  * Install ltsp-server (but not its Recommends) for i386 livefs builds, as
    Edubuntu needs it.
  * Stop accepting the "suite" argument to livefs builds, now that Launchpad
    has been updated to use the newer series/pocket protocol.

 -- Colin Watson <cjwatson@ubuntu.com>  Fri, 04 Jul 2014 16:24:26 +0100

launchpad-buildd (123) hardy; urgency=medium

  * Fix handling of livefs builds for the -proposed pocket.
  * Accept an "extra_ppas" entry in livefs arguments, which is passed to
    livecd-rootfs to request that the image be built against additional
    PPAs.

 -- Colin Watson <cjwatson@ubuntu.com>  Sun, 22 Jun 2014 16:10:44 +0100

launchpad-buildd (122) hardy; urgency=medium

  * Drop the status_dict XML-RPC method, now that the master uses the
    new-style dict-flavoured status method.
  * Don't add symlinks to the results of livefs builds (LP: #1247461).
  * Cope with builds that return multiple files with identical content.
  * If a build is aborted between subprocesses, pretend that it was
    terminated by a signal.

 -- Colin Watson <cjwatson@ubuntu.com>  Tue, 13 May 2014 16:46:52 +0100

launchpad-buildd (121) hardy; urgency=medium

  * Retry "apt-get update" on failure after a short delay, as this
    occasionally fails due to racing with an archive pulse.
  * Go back to setting explicit values for LANG, LC_ALL, and LANGUAGE rather
    than unsetting them, since otherwise sudo/pam_env may fill in unwanted
    values from /etc/default/locale.

 -- Colin Watson <cjwatson@ubuntu.com>  Tue, 28 Jan 2014 13:40:40 +0000

launchpad-buildd (120) hardy; urgency=low

  [ Colin Watson ]
  * Unset LANG and LC_ALL rather than setting them to C, and unset a number
    of other environment variables too (including DISPLAY and TERM), in line
    with Debian buildds.
  * Make the status XML-RPC method a synonym for status_dict.
  * Add a new "livefs" build manager, based on livecd-rootfs/BuildLiveCD
    (LP: #1247461).
  * Remove virtualization check from buildrecipe.  It was a rather futile
    security check as escaping chroots is trivial, and it will fail when the
    PPA builder pool is converted to scalingstack.

  [ Adam Conrad ]
  * update-debian-chroot: Allow arm64-on-x86 builds with qemu-aarch64-static.
  * slave-prep: output current dpkg-dev version for debugging purposes.

 -- Colin Watson <cjwatson@ubuntu.com>  Thu, 23 Jan 2014 12:30:54 +0000

launchpad-buildd (119) hardy; urgency=low

  * Mount /dev/pts with -o gid=5,mode=620 to avoid needing pt_chown.

 -- Adam Conrad <adconrad@ubuntu.com>  Thu, 10 Oct 2013 08:56:07 -0600

launchpad-buildd (118) hardy; urgency=low

  [ William Grant ]
  * Fix fallback to PACKAGEFAIL of unknown sbuild DEPFAIL conditions
    (LP: #1235038).

  [ Colin Watson ]
  * Fail the builder immediately if $HOME/.sbuildrc is corrupt
    (LP: #1235287).
  * Add a status_dict XML-RPC method for better extensibility, including
    reporting the python-lpbuildd version (LP: #680514).

 -- William Grant <william.grant@canonical.com>  Tue, 08 Oct 2013 15:09:47 +1100

launchpad-buildd (117) hardy; urgency=low

  * Fix dep-wait detection when recipes fail to install build-dependencies
    (LP: #1234621).
  * Remove *.pyc files from source tree on clean.

 -- Colin Watson <cjwatson@ubuntu.com>  Thu, 03 Oct 2013 12:43:27 +0100

launchpad-buildd (116) hardy; urgency=low

  [ Colin Watson ]
  * Remove obsolete BuilderStatus.ABORTED.
  * Remove obsolete BuildDSlave.fetchFile method, unused since October 2005.
  * If the expected .changes file doesn't exist, consider this as a package
    build failure rather than crashing (LP: #993642).
  * Don't attempt to read entire files into memory at once when storing them
    in the file cache.
  * Rearrange build log searching to avoid reading the entire build log into
    memory at once (LP: #1227086).

  [ Adam Conrad ]
  * Tidy up log formatting of the "Already reaped..." message. 

 -- Colin Watson <cjwatson@ubuntu.com>  Fri, 27 Sep 2013 13:08:59 +0100

launchpad-buildd (115) hardy; urgency=low

  [ Adam Conrad ]
  * Short the readlink call in scan-for-process with a true to avoid
    prematurely exiting the process scan when tripping over zombies.
  * Write to temporary cache files and then rename after validation
    to avoid the cache containing broken aborted files (LP: #471076)
  * Skip nonexistent directories in cron cleanup code to avoid vomit
    in cron log on fresh installs that lack those dirs (LP: #559115)
  * Build buildd-slave-example.conf from template-buildd-slave.conf
    using buildd-genconfig at package build time so it's not stale.
  * Add a build-dependency on python to make buildd-genconfig work.
  * Add kernel name (hey, we might build on another kernel some day)
    and hostname (to help us track build host issues) to uname call.
  * Add x32 and ppc64el to the list of 64-bit arches for linux64.
  * Strip trailing whitespace in buildd-genconfig because I'm anal.
  * Mangle recipe versions to match backports policy (LP: #1095103)
  * Make scan-for-processes log output match the other slave helpers.

  [ Colin Watson ]
  * Move scan-for-processes up to the top-level slave code so that it is
    available for more general use.
  * Make abort work properly, calling scan-for-processes to kill all
    processes in the chroot.

 -- Colin Watson <cjwatson@ubuntu.com>  Thu, 29 Aug 2013 11:32:23 +0100

launchpad-buildd (114) hardy; urgency=low

  * Don't use the uname-2.6 hack when building on quantal and newer.
  * Display the linux32-faked kernel version before calling sbuild.

 -- Adam Conrad <adconrad@ubuntu.com>  Tue, 24 Apr 2012 07:44:18 -0600

launchpad-buildd (113) hardy; urgency=low

  * Shut up umount-chroot's verbose output, it served its purpose.
  * Yank out sbuild's dependency removal code, as we never once
    checked the return from this anyway, so it's just wasted time.
  * Stop writing to avg-space and avg-time, which we don't use.

 -- Adam Conrad <adconrad@ubuntu.com>  Thu, 22 Mar 2012 04:01:48 -0600

launchpad-buildd (112) hardy; urgency=low

  [ Jelmer Vernooij ]
  * Prevent slave from blowing up when it is aborted before a job has
    started. LP: #497772

  [ Adam Conrad ]
  * Update sbuild-package and update-debian-chroot to use linux32/64
    universally, and to pass --uname-2.6 when available, so we can
    use 3.x.x kernels to build older releases on the buildds.
  * Fix sbuild-package to report the correct number of cores/jobs.
  * Make sure /usr/bin/check-implicit-pointer-functions is called for
    all 64-bit builds on lucid and above, this logic got broken.

 -- Adam Conrad <adconrad@ubuntu.com>  Wed, 25 Jan 2012 11:27:55 -0700

launchpad-buildd (111) hardy; urgency=low

  * Add preppath to buildd-slave-test.conf, to unbreak the LP test suite.

 -- William Grant <wgrant@ubuntu.com>  Fri, 09 Dec 2011 08:58:17 +1100

launchpad-buildd (110) hardy; urgency=low

  [ Jelmer Vernooij ]
  * Use the actual target distroseries name in changelog, rather than
    the same as the last entry. LP: #855479
  * Use os.SEEK_END constant now that all build slaves run at least
    hardy. LP: #239213

  [ Adam Conrad ]
  * Create a new slavebin script called 'slave-prep' to kick off builds:
    - Move useless "echo" fork to slave-prep, and include our version
    - Move ntpdate call from unpack-chroot to slave-prep
    - Add preppath to the default config, and add a version 110 upgrade
      stanza to our config file upgrading script to fix upgrades
  * While doing the above, s/Synching/Syncing/ 'cause it drives me nuts
  * Make slave-prep output versions of bzr, bzr-builder, python-lpbuildd

  [ William Grant ]
  * Log `uname -a` as well.

 -- William Grant <wgrant@ubuntu.com>  Mon, 05 Dec 2011 15:01:43 +1100

launchpad-buildd (109) hardy; urgency=low

  * Use sudo when installing qemu into the chroot.
  * Only install qemu into the chroot when building arm* on x86, so armhf
    builds on armel hosts don't try to do it.

 -- William Grant <wgrant@ubuntu.com>  Tue, 29 Nov 2011 22:02:00 +1100

launchpad-buildd (108) hardy; urgency=low

  [ Adam Conrad ]
  * Use the chroot's dpkg-architecture instead of the base system.

  [ Nick Moffitt ]
  * Fixed up sbuild-package and update-debian-chroot to support
    syscall-emulated ARM builds on non-ARM hardware.
  * Added Recommends for qemu-user-static to launchpad-buildd, as the
    package only exists in Universe in natty and later.

 -- William Grant <wgrant@ubuntu.com>  Tue, 29 Nov 2011 19:52:43 +1100

launchpad-buildd (107) hardy; urgency=low

  * Correction to generate-translation-templates for the new file location.

 -- Martin Pool <mbp@canonical.com>  Mon, 21 Nov 2011 16:28:50 +1100

launchpad-buildd (106) hardy; urgency=low

  * Safer parsing in upgrade-config.
  * Get 'make check' working for the split-out tree.

 -- Martin Pool <mbp@canonical.com>  Mon, 21 Nov 2011 12:19:52 +1100

launchpad-buildd (105.1) hardy; urgency=low

  * Add strict version dependency of launchpad-buildd on python-lpbuildd.
  * Add explicit Python dependency for lintian.

 -- Martin Pool <mbp@canonical.com>  Mon, 21 Nov 2011 12:16:34 +1100

launchpad-buildd (105) hardy; urgency=low

  * Remove attempt to run dpkg-query from inside the slave: each state machine
    step can run only a single iteration.

 -- Martin Pool <mbp@canonical.com>  Fri, 18 Nov 2011 19:18:21 +1100

launchpad-buildd (104) hardy; urgency=low

  * Don't expect bzr-builddeb in the chroot; it's not there.

 -- Martin Pool <mbp@canonical.com>  Fri, 18 Nov 2011 18:46:23 +1100

launchpad-buildd (103) hardy; urgency=low

  * Log dpkg versions from the slave, where they will be externally visible.

 -- Martin Pool <mbp@canonical.com>  Fri, 18 Nov 2011 15:17:08 +1100

launchpad-buildd (102) hardy; urgency=low

  * Show dpkg versions of launchpad-buildd and some other relevant packages at
    startup, for debuggability.

 -- Martin Pool <mbp@canonical.com>  Fri, 18 Nov 2011 13:26:30 +1100

launchpad-buildd (101) hardy; urgency=low

  * Pass -Derror to bzr dailydeb. LP: 890892

 -- Martin Pool <mbp@canonical.com>  Wed, 16 Nov 2011 21:05:12 +1100

launchpad-buildd (100) hardy; urgency=low

  * Move python-lpbuildd to section python.
  * Don't create /var/run/launchpad-buildd during installation, it's
    already created at init-time.
  * Remove unnecessary debian/launchpad-buildd.conffiles. debhelper
    already adds the required conffiles.
  * In buildrecipe, pass -sa to dpkg-buildpackage so the orig tarball(s)
    always get included. LP: #891892

 -- Jelmer Vernooij <jelmer@canonical.com>  Fri, 11 Nov 2011 14:43:31 +0100

launchpad-buildd (99) hardy; urgency=low

  * launchpad-buildd conflicts with sbuild.

 -- Martin Pool <mbp@canonical.com>  Wed, 16 Nov 2011 10:53:43 +1100

launchpad-buildd (98) hardy; urgency=low

  * Add launchpad-buildd dependency on python-apt, as an accomodation for it
    being only a Recommends but actually required by python-debian.  
    LP: #890834

 -- Martin Pool <mbp@canonical.com>  Wed, 16 Nov 2011 10:28:48 +1100

launchpad-buildd (97) hardy-cat; urgency=low

  * drop bzr-builder dependency entirely and handle it in the autoinstall
    process on x86 virtual builders

 -- LaMont Jones <lamont@canonical.com>  Tue, 15 Nov 2011 03:15:23 -0700

launchpad-buildd (96) hardy-cat; urgency=low

  * only depend on bzr-builder on i386.

 -- LaMont Jones <lamont@canonical.com>  Tue, 15 Nov 2011 02:46:54 -0700

launchpad-buildd (95) hardy; urgency=low

  * Add explicit dependency on pristine-tar, recommended by newer
    versions of bzr-builder.
  * Fix finding of upstream build directory after recipe builds.

 -- Jelmer Vernooij <jelmer@canonical.com>  Fri, 11 Nov 2011 13:18:51 +0100

launchpad-buildd (94) hardy; urgency=low

  * Auto-start on machines whose hostname fqdn ends in .buildd or .ppa.

 -- Martin Pool <mbp@canonical.com>  Fri, 11 Nov 2011 17:26:20 +1100

launchpad-buildd (93) hardy; urgency=low

  * Rename buildd-genconfig in the tree, rather than during install.
  * Symlink check_implicit_function_pointers rather than copying.

 -- Martin Pool <mbp@canonical.com>  Fri, 11 Nov 2011 16:26:17 +1100

launchpad-buildd (92) hardy; urgency=low

  * Use debhelper for more of the package build.

 -- Martin Pool <mbp@canonical.com>  Fri, 11 Nov 2011 16:01:03 +1100

launchpad-buildd (91) hardy; urgency=low

  * launchpad-buildd will not start unless you set
    RUN_NETWORK_REQUESTS_AS_ROOT=yes in /etc/default/launchpad-buildd.

 -- Martin Pool <mbp@canonical.com>  Fri, 11 Nov 2011 15:02:12 +1100

launchpad-buildd (90) hardy; urgency=low

  * debhelper is a Build-Depends because it is needed to run 'clean'. 
  * python-lpbuildd conflicts with launchpad-buildd << 88.
  * Add and adjust build-arch, binary-arch, build-indep to match policy.
  * Complies with stardards version 3.9.2.

 -- Martin Pool <mbp@canonical.com>  Fri, 11 Nov 2011 14:30:36 +1100

launchpad-buildd (89) hardy; urgency=low

  * Add debian/copyright file.

 -- Martin Pool <mbp@canonical.com>  Fri, 11 Nov 2011 13:12:22 +1100

launchpad-buildd (88) hardy; urgency=low

  * Separate python-lpbuildd from the main launchpad-buildd package, so that
    it can be used alone for integration tests.

 -- Martin Pool <mbp@canonical.com>  Fri, 11 Nov 2011 12:43:20 +1100

launchpad-buildd (87) hardy; urgency=low

  * Split launchpad-buildd completely out of the Launchpad source tree.
  * Rename the Python package to lpbuildd.

 -- Martin Pool <mbp@canonical.com>  Wed, 09 Nov 2011 20:04:02 +1100

launchpad-buildd (86) hardy-cat; urgency=low

  * Cope with orig tarballs in the recipe result directory.

 -- Jelmer Vernooij <jelmer@canonical.com>  Thu, 10 Nov 2011 19:16:44 +0100

launchpad-buildd (85) hardy-cat; urgency=low

  * buildrecipe: Fix env argument to call_report_rusage.

 -- Jelmer Vernooij <jelmer@canonical.com>  Thu, 10 Nov 2011 17:34:57 +0100

launchpad-buildd (84) hardy-cat; urgency=low

  * Fix import of check_call in buildrecipe.
  * Avoid using /usr/bin/env in buildrecipe, breaks use of -u argument to
  Python.

 -- Jelmer Vernooij <jelmer@canonical.com>  Thu, 10 Nov 2011 14:55:10 +0100

launchpad-buildd (83) hardy-cat; urgency=low

  [ Martin Pool ]
   * Cut out readyservice from the buildds.  LP: #800295
   * buildrecipe shows the bzr and bzr-builder versions.  LP: #884092
   * buildrecipe shows bzr rusage.  LP: #884997

  [ Steve Langasek ]
  * Strip :any, :native qualifiers off all build-dependencies in sbuild, since
    the distinction only matters once we want to do cross-building.

  [ Jelmer Vernooij ]
  * Pass --allow-fallback-to-native to "bzr dailydeb" for compatibility
    with older recipe build behaviour. Depend on bzr-builder >= 0.7.1
    which introduces this option. LP: #885497

 -- Jelmer Vernooij <jelmer@canonical.com>  Wed, 09 Nov 2011 14:57:35 +0100

launchpad-buildd (81) hardy-cat; urgency=low

  * generate-translation-templates: switch to Python 2.7.

 -- Danilo Šegan <danilo@canonical.com>  Mon, 17 Oct 2011 14:46:13 +0200

launchpad-buildd (80) hardy-cat; urgency=low

  * binfmt-support demonstrated umount ordering issues for us.  LP: #851934

 -- LaMont Jones <lamont@canonical.com>  Mon, 19 Sep 2011 04:56:58 -0600

launchpad-buildd (79) hardy-cat; urgency=low

  * Fix sudoers.d/buildd permissions

 -- LaMont Jones <lamont@canonical.com>  Fri, 19 Aug 2011 07:31:54 -0600

launchpad-buildd (78) hardy-cat; urgency=low

  * Correctly update sudoers files when needed.  LP: #742881

 -- LaMont Jones <lamont@canonical.com>  Wed, 06 Apr 2011 22:20:17 -0600

launchpad-buildd (77) hardy-cat; urgency=low

  * Add back in ultimate-backstop umask() correction.

 -- LaMont Jones <lamont@canonical.com>  Wed, 06 Apr 2011 13:34:05 -0600

launchpad-buildd (76) hardy-cat; urgency=low

  [ various ]
  * ProjectGroup.products sort order and remove Author: comments.
  * Fix some tests to not print stuff
  * Make buildd pointer check regexes work on natty
  * merge before rollout + text conflict patch by wgrant

 -- LaMont Jones <lamont@canonical.com>  Tue, 15 Mar 2011 16:59:36 -0600

launchpad-buildd (74) hardy-cat; urgency=low

  [ Aaron Bentley]
  * Memory-limit recipe builds. LP#676657

  [ LaMont Jones]
  * mount a tmpfs on /dev/shm in build chroots.  LP#671441

  [Michael Bienia]
  * Update regexes used for DEPWAIT.  LP#615286

 -- LaMont Jones <lamont@canonical.com>  Tue, 23 Nov 2010 06:17:57 -0700

launchpad-buildd (73) hardy-cat; urgency=low

  * Revert to revision 70

 -- LaMont Jones <lamont@canonical.com>  Thu, 28 Oct 2010 12:53:45 -0600

launchpad-buildd (72) hardy-cat; urgency=low

  * break out readyservice.py from tachandler.py. LP#663828

 -- LaMont Jones <lamont@canonical.com>  Wed, 20 Oct 2010 13:03:23 -0600

launchpad-buildd (71) hardy-cat; urgency=low

  * Detect ppa hosts for build recipes.  LP#662664
  * Better recipe builds. LP#599100, 627119, 479705

 -- LaMont Jones <lamont@canonical.com>  Tue, 19 Oct 2010 13:48:33 -0600

launchpad-buildd (70) hardy-cat; urgency=low

  [ LaMont Jones ]
  * Restore the rest of version 68.

  [ James Westby ]
  * buildrecipe: Specify BZR_EMAIL via sudo so that the called command
    sees the environment variable.
  * buildrecipe: call sudo -i -u instead of sudo -iu so that it works with
    older versions of sudo.
  * buildrecipe: flush stdout before calling another command so that
    the build log has the output correctly interleaved.

  [ William Grant ]
  * correct arch_tag arguments.

 -- LaMont Jones <lamont@canonical.com>  Fri, 20 Aug 2010 13:27:55 -0600

launchpad-buildd (69) hardy-cat; urgency=low

  * REVERT all of version 68 except for BZR_EMAIL LP#617072
    (Not reflected in bzr.)

 -- LaMont Jones <lamont@canonical.com>  Tue, 17 Aug 2010 10:40:03 -0600

launchpad-buildd (68) hardy-cat; urgency=low

  [ William Grant ]
  * Take an 'arch_tag' argument, so the master can override the slave
    architecture.

  [ Jelmer Vernooij ]

  * Explicitly use source format 1.0.
  * Add LSB information to init script.
  * Use debhelper >= 5 (available in dapper, not yet deprecated in
    maverick).
  * Fix spelling in description.
  * Install example buildd configuration.

  [ Paul Hummer ]
  * Provide BZR_EMAIL for bzr 2.2 in the buildds LP#617072

 -- LaMont Jones <lamont@canonical.com>  Mon, 16 Aug 2010 13:25:09 -0600

launchpad-buildd (67) hardy-cat; urgency=low

  * Force aptitude installation for recipe builds on maverick

 -- LaMont Jones <lamont@canonical.com>  Fri, 23 Jul 2010 14:22:23 -0600

launchpad-buildd (66) hardy-cat; urgency=low

  * handle [linux-any] build-dependencies.  LP#604981

 -- LaMont Jones <lamont@canonical.com>  Mon, 19 Jul 2010 12:13:31 -0600

launchpad-buildd (65) hardy-cat; urgency=low

  * Drop preinst check, since human time does not scale across a large
    rollout.  soyuz just needs to deal with upgrades mid-build better.

 -- LaMont Jones <lamont@canonical.com>  Thu, 08 Jul 2010 05:04:02 -0600

launchpad-buildd (64) hardy-cat; urgency=low

  * Pottery now strips quotes from variables.

 -- Jeroen Vermeulen <jtv@canonical.com>  Wed, 30 Jun 2010 12:50:59 +0200

launchpad-buildd (63) hardy-cat; urgency=low

  * Drop apply-ogre-model, since override-sources-list replaced it three years
    ago. Also clean up extra_args parsing a bit.

 -- William Grant <wgrant@ubuntu.com>  Sat, 12 Jun 2010 11:33:11 +1000

launchpad-buildd (62) hardy-cat; urgency=low

  * Make the buildds cope with not having a sourcepackagename LP#587109

 -- LaMont Jones <lamont@canonical.com>  Tue, 08 Jun 2010 13:02:31 -0600

launchpad-buildd (61) hardy-cat; urgency=high

  [ William Grant ]
  * Fixed translation templates slave to return files properly. LP#549422

  [ Danilo Segan ]
  * Added more output to generate-translation-templates. LP#580345

  [ Henning Eggers ]
  * Improved output of build xmplrpc call, not returning None now. LP#581746
  * Added apache2 dependency. LP#557634
  * Added preinst script to prevent installation when a build is running.
    LP#557347

  [ LaMont Jones ]
  * preinst needs to detect a stale buildlog as well.

 -- LaMont Jones <lamont@canonical.com>  Fri, 21 May 2010 05:52:53 -0600

launchpad-buildd (60) lucid-cat; urgency=low

  * Depends: lsb-release, which is ubuntu-minimal, but not essential.

 -- LaMont Jones <lamont@ubuntu.com>  Thu, 01 Apr 2010 08:54:48 -0600

launchpad-buildd (59) lucid-cat; urgency=low

  [ Henning Eggers ]
  * Added translation template generation code (pottery).

  [ LaMont Jones ]
  * set umask for twisted where supported

 -- LaMont Jones <lamont@canonical.com>  Wed, 31 Mar 2010 10:38:15 -0600

launchpad-buildd (58~1) karmic; urgency=low

  * Misc fixes to match APIs.

 -- Aaron Bentley <aaron@aaronbentley.com>  Fri, 15 Jan 2010 10:03:07 +1300

launchpad-buildd (58~0) karmic; urgency=low

  * Include buildrecipe.py.

 -- Aaron Bentley <aaron@aaronbentley.com>  Wed, 13 Jan 2010 17:06:59 +1300

launchpad-buildd (57) hardy-cat; urgency=low

  * Split the sbuild wrapper from DebianBuildManager into a new
    BinaryPackageBuildManager, and point the 'debian' builder at that
    instead.

 -- William Grant <wgrant@ubuntu.com>  Tue, 12 Jan 2010 09:22:50 +1300

launchpad-buildd (56) hardy-cat; urgency=low

  * only error out on implicit-function-pointers check on lucid or later,
    non-32-bit architectures.  Warnings elsewhere.  LP#504078
  * drop use of ccache and /var/cache/apt/archives, since we don't use one,
    and the other is just plain silly.

 -- LaMont Jones <lamont@canonical.com>  Mon, 11 Jan 2010 13:12:49 -0700

launchpad-buildd (54) hardy-cat; urgency=low

  [ William Grant ]
  * debian.py: Tell sbuild to build debug symbols if the
    build_debug_symbols argument is True.
  * sbuild: Set "Build-Debug-Symbols: yes" in CurrentlyBuilding if
    we have been told to build debug symbols.

  [ LaMont Jones ]
  * do not ignore SIGHUP in builds - it breaks test suites. LP#453460
  * create filecache-default/ccache directories in init.d as well as postinst
  * sbuild: run dpkg-source inside the chroot.  LP#476036
  * sbuild: change the regexp for dpkg-source extraction to handle both karmic and pre-karmic dpkg.  LP#476036
  * use --print-architecture instead of --print-installation-architecture
  * mount-chroot: copy hosts et al into chroot. LP#447919
  * provide and call check-implicit-function-pointers.

 -- LaMont Jones <lamont@canonical.com>  Mon, 14 Dec 2009 12:00:10 -0700

launchpad-buildd (52) dapper-cat; urgency=low

  * Depends: apt-transport-https

 -- LaMont Jones <lamont@canonical.com>  Fri, 09 Oct 2009 11:00:50 -0600

launchpad-buildd (50) dapper-cat; urgency=low

  * sbuild: Change all invocations of apt and dpkg to occur inside
    the build chroot, rather than happening outside the chroot with
    a bunch of flags to operate on data files in the chroot.  This
    should clear up issues we see with mismatched host toolchains.
  * sbuild: Revert the above in the case of "apt-get source" which
    doesn't require any fancy features in the chroot and, frankly,
    is much easier to manage if it's executed externally.
  * scan-for-processes: Bring in a change from production to make
    sure that we follow symlinks in our search for process roots.
  * sbuild-package: Output NR_PROCESSORS in the build logs, for
    sightly easier debugging of possible parallel build bugs.
  * update-debian-chroot: Stop using chapt-get, and instead chroot
    into the build chroot and call the native apt-get there.
  * update-debian-chroot: Cargo-cult the linux32 magic from the
    sbuild wrapper to set our personality on chroot upgrades.
  * mount-chroot: Mount sys in the chroot too.  While it shouldn't
    be, strictly-speaking, required for anything, it's nice to have.
  * chapt-get, slave_chroot_tool.py: Delete both as obsolete cruft.

 -- Adam Conrad <adconrad@ubuntu.com>  Fri, 24 Jul 2009 07:21:30 -0600

launchpad-buildd (49) dapper-cat; urgency=low

  * sbuild.conf: bump default automake from automake1.8 to automake1.9

 -- Adam Conrad <adconrad@ubuntu.com>  Fri, 12 Sep 2008 08:54:24 -0600

launchpad-buildd (48) dapper-cat; urgency=low

  * sbuild-package: If we're an amd64 host system, but being used
    to build i386 or lpia, use linux32 to pretend to be i686.

 -- Adam Conrad <adconrad@ubuntu.com>  Fri, 12 Sep 2008 08:12:34 -0600

launchpad-buildd (47) dapper-cat; urgency=low

  * slave.py: If the logfile doesn't currently exist on disk when
    getLogTail() goes looking for it (which is a possible race with
    the new sanitisation code), just return an empty string.

 -- Adam Conrad <adconrad@ubuntu.com>  Mon, 02 Jun 2008 13:09:55 -0600

launchpad-buildd (46) dapper-cat; urgency=low

  * slave.py: Accept a separate username and password to the
    ensurePresent() call which, if present, are used to install
    an auth handler to cope with basic http auth with the http
    server when fetching files.
  * slave.py: Ensure that build logs are sanitized so that any
    user:password@ parts in URLs are removed.

 -- Julian Edwards <julian.edwards@canonical.com>  Tue, 29 Apr 2008 14:25:00 +0100

launchpad-buildd (45) dapper-cat; urgency=low

  * slave.py: Stop setting BuilderStatus.WAITING in each failure
    method, as this gives us a race where the builddmaster might
    dispatch another build to us before we're done cleaning up.
  * slave.py: Don't set BuildStatus.OK in buildComplete(), this is
    now a generic "the build has ended, succesfully or not" method.
  * slave.py: Define a new buildOK() method that sets BuildStatus.OK.
  * debian.py: When done cleaning, if the build isn't already marked
    as failed, call buildOK, then call buildComplete unconditionally.
  * The above changes should resolve https://launchpad.net/bugs/179466

 -- Adam Conrad <adconrad@ubuntu.com>  Tue, 08 Apr 2008 14:12:07 -0600

launchpad-buildd (44) dapper-cat; urgency=low

  * slave.py: Redefine "private" _unpackChroot() as "public" doUnpack(),
    so we can use it from the build iteration control process.
  * slave.py: Make the initiate method set a _chroottarfile private
    variable for use by doUnpack(), rather than calling _unpackChroot().
  * slave.py: Trigger the forked buildd process with an echo statement.
  * debian.py: Add the INIT state to the DebianBuildState class.
  * debian.py: Start the build process at INIT state instead of UNPACK.
  * debian.py: Add iterate_INIT(), which just checks success of the
    initial variable sanitisation checks, then hands off to doUnpack().
  * debian.py: Adjust the failure return calls of the UNPACK and MOUNT
    methods to chrootFail() instead of builderFail(), for correctness.
  * The above changes should resolve https://launchpad.net/bugs/211974

 -- Adam Conrad <adconrad@ubuntu.com>  Mon, 07 Apr 2008 13:53:20 -0600

launchpad-buildd (43) dapper-cat; urgency=low

  * unpack-chroot: Move the ntpdate calls below the bunzip/exec bit,
    so we don't run ntpdate twice when unzipping tarballs, which
    happens on every single build on Xen hosts (like the PPA hosts).
  * debian/control: We use adduser in postinst, depending on it helps.
  * debian/control: Set myself as the Maintainer, since I'm in here.
  * debian/control: Change our section from "misc" to "admin".
  * sbuild{,-package}: Pass DEB_BUILD_OPTIONS="parallel=N" to dpkg.

 -- Adam Conrad <adconrad@ubuntu.com>  Thu, 24 Jan 2008 15:39:20 -0700

launchpad-buildd (42) dapper-cat; urgency=low

  * sbuild: using "eq" to evaluate strings instead of "==" is ever
    so slightly less retarded (fixed the launchpad bug #184565)

 -- Adam Conrad <adconrad@ubuntu.com>  Tue, 22 Jan 2008 16:21:54 -0700

launchpad-buildd (41) dapper-cat; urgency=low

  * sbuild: If we've already marked a package as "installed" with a
    valid version, don't overwrite that version with PROVIDED.

 -- Adam Conrad <adconrad@ubuntu.com>  Thu, 17 Jan 2008 10:39:26 -0700

launchpad-buildd (40) dapper-cat; urgency=low

  * sbuild: Don't allow versioned build-deps to be satisfied by provided
    packages, but force them to go through the "upgrade/downgrade" tests.
  * sbuild: Do --info and --contents on _all.deb packages as well, if
    we're building arch:all packages.
  * sbuild: Don't process ENV_OVERRIDE anymore, we only had an override
    for one thing anyway (LC_ALL), and this code caused bug #87077.
  * sbuild-package: Call sbuild with LC_ALL=C explicitely, to compensate.
  * Makefile: clean up the makefile a bit to DTRT (as I expect it).

 -- Adam Conrad <adconrad@ubuntu.com>  Tue, 15 Jan 2008 16:51:08 -0700

launchpad-buildd (39) unstable; urgency=low

  * If we're fed an archive_purpose argument from the builddmaster,
    we pass --purpose=$archive_purpose to sbuild, and if we get suite
    from the builddmaster, we pass --dist=$suite to sbuild.
  * Mangle sbuild to write out Suite: and Purpose: stanzas to our
    CurrentlyBuilding file, according to command-line input.
  * Now that we're no longer always feeding -dautobuild to sbuild,
    fix up sbuild to always look for the chroot at chroot-autobuild
    instead of the Debian Way of using chroot-$suite.
  * If the config file contains an ntphost stanza, use that with
    ntpdate to sync the system's clock before we unpack the chroot.
  * Mangle update-config to add an ntphost stanza to the default
    config, and to 's/-dautobuild //' from the sbuild arguments.

 -- Adam Conrad <adconrad@ubuntu.com>  Thu, 20 Dec 2007 01:51:49 -0700

launchpad-buildd (38) unstable; urgency=high

  * unpack-chroot: set $PATH rather than hardcoding paths to binaries
    since bzip2 moved from /usr/bin to /bin in edgy and didn't bother with
    compatability symlinks.

 -- James Troup <james.troup@canonical.com>  Wed, 21 Nov 2007 17:08:36 +0000

launchpad-buildd (37) dapper; urgency=high

  * update-debian-chroot: Adam's LPIA support (i.e. overriding
    architecture for chapt-get).
  * debian/launchpad-buildd.cron.daily: fix run-on-line.
  * debian/postinst: only create ~buildd/.sbuildrc if it doesn't exist.
    This avoids the problem of upgrades of the launchpad-buildd package
    resetting the architecture to i386 on lpia builders.

 -- James Troup <james.troup@canonical.com>  Wed, 14 Nov 2007 18:34:46 +0000

launchpad-buildd (36) dapper; urgency=low

  * changing override-sources to replace current sources.list with
    the content sent by buildmaster instead of prepend. It will allow
    us to cope more easily with SoyuzArchive implementation (PARTNER,
    EMBARGOED, PPA)

 -- Celso Providelo <cprov@canonical.com>  Thu, 7 Aug 2007 14:10:26 -0300

launchpad-buildd (35) unstable; urgency=low

  * including previous code changes (32 & 33).

 -- Celso Providelo <cprov@canonical.com>  Thu, 23 May 2007 17:40:26 -0300

launchpad-buildd (34) unstable; urgency=low

  * add suport for overriding the chroot /etc/apt/sources.list with the
    content of builddmaster build arguments 'archives'.

 -- Celso Providelo <cprov@canonical.com>  Thu, 17 May 2007 15:12:26 -0300

launchpad-buildd (33) unstable; urgency=low

  * Mangle sbuild further to allow us to publish Martin's debug debs (ddeb)
    to public_html/ddebs/ until such a time as soyuz can do this natively.
  * Fix the auto-dep-wait regexes to allow for versions with ~ in them.
  * Make cron.daily clean out translations and ddebs more than 1 week old.

 -- Adam Conrad <adconrad@ubuntu.com>  Sat, 30 Sep 2006 17:25:25 +1000

launchpad-buildd (32) unstable; urgency=low

  * We need to create /var/run/launchpad-buildd in our init script in the
    case (such as in current dapper) where /var/run is on a tmpfs.
  * Our init script shouldn't exit non-zero on "stop" if already stopped.
  * Remove exc_info argument from our call to self.log in slave.py, which
    clearly doesn't support that argument, so stop producing tracebacks.
  * Reset self.builddependencies in our clean routine, so the variable
    doesn't get leaked to the next build, causing me SERIOUS confusion.
  * Tidy up translation handling a bit more to deal with old chroots (where
    pkgstriptranslations won't dpkg-distaddfile for us), and to chmod the
    translation dirs after the build, so apache can actually get at them.
  * Add --no_save to our command line to avoid useless -shutdown.tap files.
  * Make sure umount-chroot doesn't fail, even if there's nothing to umount.
  * Append to the cron.daily cleaning to also occasionally clean up the apt
    cache and /home/buildd/filecache-default, so we don't run out of disk.

 -- Adam Conrad <adconrad@ubuntu.com>  Fri, 17 Mar 2006 19:39:05 +1100

launchpad-buildd (31) unstable; urgency=low

  * Cherry-pick patch from Ryan's sbuild that outputs dpkg --purge output
    line-by-line, instead of as one big blob, to make output on the web
    UI a little bit more friendly for people following along at home.
  * Install a cron.daily script (eww) to purge old build logs for now until
    I have the time to learn how twisted's native log rotation works.

 -- Adam Conrad <adconrad@ubuntu.com>  Wed, 15 Mar 2006 17:23:26 +1100

launchpad-buildd (30) unstable; urgency=low

  * Move our translation publishing mojo so it happens BEFORE we move
    all the files from debian/files out of the chroot, instead of after.

 -- Adam Conrad <adconrad@ubuntu.com>  Wed,  8 Mar 2006 18:50:49 +1100

launchpad-buildd (29) unstable; urgency=low

  * Use dpkg --print-installation-architecture in our postinst instead
    of --print-architecture to avoid spewing suprious error messages.
  * Remove the check for log_dir, since we call sbuild with --nolog,
    and stop creating $HOME/logs in the user setup part of postinst.

 -- Adam Conrad <adconrad@ubuntu.com>  Tue,  7 Mar 2006 19:13:56 +1100

launchpad-buildd (28) unstable; urgency=low

  * Modify the protocol method ensurepresent to return additional
    information about the target files lookup procedure. It helps to
    debug intermittent Librarian errors.

 -- Celso Providelo <celso.providelo@canonical.com>  Mon, 06 Mar 2006 16:42:00 -0300

launchpad-buildd (27) unstable; urgency=low

  * Update the slave chroot tool to use getent so it works on the production
    buildds

 -- Daniel Silverstone <daniel.silverstone@canonical.com>  Mon, 20 Feb 2006 12:57:45 +0000

launchpad-buildd (26) unstable; urgency=low

  * Update buildd-slave code to allow for GIVENBACK status returns,
    matching the states under which sbuild used to do --auto-give-back.
  * Port over sanae's build log regex parsing to allow us to do:
    - Automatic dep-wait handling, based on sbuild's logs of apt-get.
    - Automatic give-backs for a few corner cases (like kernel bugs).
  * Make sbuild stop dying if we have no sendmail installed, since we
    don't really want it sending mail in the launchpad world anyway.
  * Call sbuild and apt with "LANG=C", so we don't have to worry about
    locales matching between the base system and the autobuild chroots.
  * Clear up confusion in build states with 's/BUILDFAIL/PACKAGEFAIL/'

 -- Adam Conrad <adconrad@ubuntu.com>  Mon, 27 Feb 2006 14:00:08 +1100

launchpad-buildd (25) unstable; urgency=low

  * Update sbuild.conf to current yumminess.

 -- Daniel Silverstone <daniel.silverstone@canonical.com>  Fri,  3 Feb 2006 19:22:01 +0000

launchpad-buildd (24) unstable; urgency=low

  * Add /var/cache/apt/archives to the buildd chroots when mounting

 -- Daniel Silverstone <daniel.silverstone@canonical.com>  Fri,  3 Feb 2006 00:30:07 +0000

launchpad-buildd (23) unstable; urgency=low

  * And make apply-ogre-model use $SUDO, yay

 -- Daniel Silverstone <daniel.silverstone@canonical.com>  Fri, 27 Jan 2006 13:59:10 +0000

launchpad-buildd (22) unstable; urgency=low

  * Fix typo in apply-ogre-model (missing space)

 -- Daniel Silverstone <daniel.silverstone@canonical.com>  Fri, 27 Jan 2006 13:55:12 +0000

launchpad-buildd (21) unstable; urgency=low

  * Fix the .extend call for the --comp argument to pass it as one argument
    instead of as - - c o m p = m a i n (which kinda doesn't work)

 -- Daniel Silverstone <daniel.silverstone@canonical.com>  Fri, 27 Jan 2006 13:45:34 +0000

launchpad-buildd (20) unstable; urgency=low

  * Update sbuild to the latest sbuild from adam.
  * Make sure we pass --archive=ubuntu
  * Make sure we pass --comp=<the component we're building for>

 -- Daniel Silverstone <daniel.silverstone@canonical.com>  Thu, 26 Jan 2006 17:20:49 +0000

launchpad-buildd (19) unstable; urgency=low

  * Add ogre support to the slave chroot tool
  * Make sure the chroot tool ensures localhost in /etc/hosts in the chroot

 -- Daniel Silverstone <daniel.silverstone@canonical.com>  Wed, 25 Jan 2006 12:29:04 +0000

launchpad-buildd (18) unstable; urgency=low

  * Remove sbuildrc.tmp dangleberry in postinst
  * Add linux32 to set of depends so that hppa, sparc and powerpc can build
  * Make hppa, sparc, powerpc use linux32 to invoke the sbuild binary
  * Add --resolve-deps to debootstrap invocation
  * Make chroot tool use /bin/su - rather than /bin/sh for chrooting. shiny
    (apparently)
  * Add a bunch of deps infinity spotted.
  * Make sure we chown the chroot tarball to the calling user after packing
    it up.

 -- Daniel Silverstone <daniel.silverstone@canonical.com>  Wed,  9 Nov 2005 17:37:37 -0500

launchpad-buildd (17) unstable; urgency=low

  * Changed default UID/GID to match the ldap buildd UID/GID

 -- Daniel Silverstone <daniel.silverstone@canonical.com>  Wed,  9 Nov 2005 17:13:22 -0500

launchpad-buildd (16) unstable; urgency=low

  * Change the XMLRPC method 'ensure' to be 'ensurepresent'

 -- Daniel Silverstone <daniel.silverstone@canonical.com>  Wed,  5 Oct 2005 15:50:58 +0100

launchpad-buildd (15) unstable; urgency=low

  * Fix it so getting a logtail when less than 2k is available will work.
  * Actually install apply-ogre-model
  * Also spot arch_indep properly

 -- Daniel Silverstone <daniel.silverstone@canonical.com>  Mon,  3 Oct 2005 14:34:55 +0100

launchpad-buildd (14) unstable; urgency=low

  * Slight bug in slave.py meant missing .emptyLog() attribute. Fixed.

 -- Daniel Silverstone <daniel.silverstone@canonical.com>  Mon,  3 Oct 2005 14:21:16 +0100

launchpad-buildd (13) unstable; urgency=low

  * Fix a syntax error in the postinst
  * Oh, and actually include the buildd config upgrader

 -- Daniel Silverstone <daniel.silverstone@canonical.com>  Mon,  3 Oct 2005 12:17:50 +0100

launchpad-buildd (12) unstable; urgency=low

  * Implement V1.0new protocol.
  * Add in OGRE support
  * Add in archindep support
  * If upgrading from < v12, will remove -A from sbuildargs and add in
    a default ogrepath to any buildd configs found in /etc/launchpad-buildd
  * Prevent launchpad-buildd init from starting ~ files

 -- Daniel Silverstone <daniel.silverstone@canonical.com>  Sun,  2 Oct 2005 23:20:08 +0100

launchpad-buildd (11) unstable; urgency=low

  * Quieten down the slave scripts and make them prettier for the logs.
  * make unpack-chroot uncompress the chroot and keep it uncompressed if
    possible. This fixes bug#2699
  * Make the slave run the process reaper run even if the build failed.

 -- Daniel Silverstone <daniel.silverstone@canonical.com>  Fri, 30 Sep 2005 00:24:45 +0100

launchpad-buildd (10) unstable; urgency=low

  * Make sure /etc/source-dependencies is present in the postinst.
    (just need to be touched)

 -- Daniel Silverstone <daniel.silverstone@canonical.com>  Wed, 28 Sep 2005 22:02:26 +0100

launchpad-buildd (9) unstable; urgency=low

  * Implement /filecache/XXX urls in the slave to permit larger file transfer

 -- Daniel Silverstone <daniel.silverstone@canonical.com>  Tue, 27 Sep 2005 13:16:52 +0100

launchpad-buildd (8) unstable; urgency=low

  * spiv's crappy spawnFDs implementation needs an int not a file handle
    and can't cope with converting one to the other :-(

 -- Daniel Silverstone <daniel.silverstone@canonical.com>  Tue, 27 Sep 2005 02:18:05 +0100

launchpad-buildd (7) unstable; urgency=low

  * Made sure the slave puts /dev/null on the subprocess stdin.

 -- Daniel Silverstone <daniel.silverstone@canonical.com>  Tue, 27 Sep 2005 01:52:50 +0100

launchpad-buildd (6) unstable; urgency=low

  * Removed slavechroot.py from installed set.

 -- Daniel Silverstone <daniel.silverstone@canonical.com>  Thu, 15 Sep 2005 11:39:25 +0100

launchpad-buildd (5) unstable; urgency=low

  * Add slave tool and example chroot configuration
  * Added debootstrap and dpkg-dev to the dependencies

 -- Daniel Silverstone <daniel.silverstone@canonical.com>  Fri,  9 Sep 2005 16:38:22 +0100

launchpad-buildd (4) unstable; urgency=low

  * Add sbuild.conf which was previously missing
  * Fix up abort protocol and various other bits in the slave

 -- Daniel Silverstone <daniel.silverstone@canonical.com>  Fri,  9 Sep 2005 14:24:31 +0100

launchpad-buildd (3) unstable; urgency=low

  * Modified postinst to make sure ccache and log dirs are created
    even if the user already exists.

 -- Daniel Silverstone <daniel.silverstone@canonical.com>  Wed,  7 Sep 2005 15:50:36 +0100

launchpad-buildd (2) unstable; urgency=low

  * Fixes to postinst to make sure ccache and log dirs are created if missing.
  * Added README to explain how to build the package.

 -- Daniel Silverstone <daniel.silverstone@canonical.com>  Thu,  1 Sep 2005 10:46:08 +0100

launchpad-buildd (1) unstable; urgency=low

  * Initial version

 -- Daniel Silverstone <daniel.silverstone@canonical.com>  Mon, 13 Jun 2005 11:08:38 +0100
<|MERGE_RESOLUTION|>--- conflicted
+++ resolved
@@ -1,19 +1,14 @@
 launchpad-buildd (143) UNRELEASED; urgency=medium
 
-<<<<<<< HEAD
   * Record the branch revision used to build a snap and return it along with
     other XML-RPC status information (LP: #1679157).
   * Write out trusted keys sent by buildd-manager (LP: #1626739).
   * Add tests for lpbuildd.pottery, extracted from Launchpad.
   * Configure a git:// proxy for snap builds (LP: #1663920).
-
- -- Colin Watson <cjwatson@ubuntu.com>  Fri, 31 Mar 2017 15:31:10 +0100
-=======
   * buildsnap: If --git-repository is passed but --git-path is not, build
     the default branch of the repository (LP: #1688224).
 
- -- Colin Watson <cjwatson@ubuntu.com>  Thu, 04 May 2017 00:29:40 +0100
->>>>>>> 5d5d2723
+ -- Colin Watson <cjwatson@ubuntu.com>  Fri, 31 Mar 2017 15:31:10 +0100
 
 launchpad-buildd (142) trusty; urgency=medium
 
