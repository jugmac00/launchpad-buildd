--- conflicted
+++ resolved
@@ -9,6 +9,7 @@
     VM that is guaranteed to be torn down after the build.
   * Refactor VCS operations from lpbuildd.target.build_snap out to a module
     that can be used by other targets.
+  * Allow checking out a git tag rather than a branch (LP: #1687078).
 
  -- Colin Watson <cjwatson@ubuntu.com>  Tue, 08 May 2018 10:36:22 +0100
 
@@ -34,16 +35,10 @@
     won't start any of them, including snapd itself, if any of them is
     forbidden.  Mask snapd.refresh.timer so that it doesn't cause trouble.
   * Allow optionally installing snapcraft as a snap (LP: #1737994).
-<<<<<<< HEAD
-  * Refactor VCS operations from lpbuildd.target.build_snap out to a module
-    that can be used by other targets.
-  * Allow checking out a git tag rather than a branch (LP: #1687078).
-=======
   * If Launchpad passes a build_url item in the extra build arguments, then
     emit it at the start of the log.
   * Make buildd-slave.tac compatible with Twisted >= 17.1.0, which drops
     support for passing an unqualified port to strports.service.
->>>>>>> 2f413948
 
  -- Colin Watson <cjwatson@ubuntu.com>  Fri, 23 Mar 2018 07:53:24 +0000
 
