--- conflicted
+++ resolved
@@ -1,4 +1,10 @@
-<<<<<<< HEAD
+launchpad-buildd (162) UNRELEASED; urgency=medium
+
+  * Set the hostname and FQDN of LXD containers to match the host system,
+    though with an IP address pointing to the container (LP: #1747015).
+
+ -- Colin Watson <cjwatson@ubuntu.com>  Tue, 08 May 2018 10:36:22 +0100
+
 launchpad-buildd (161) xenial; urgency=medium
 
   * Pass build URL to snapcraft using SNAPCRAFT_IMAGE_INFO.
@@ -27,14 +33,6 @@
     support for passing an unqualified port to strports.service.
 
  -- Colin Watson <cjwatson@ubuntu.com>  Fri, 23 Mar 2018 07:53:24 +0000
-=======
-launchpad-buildd (159) UNRELEASED; urgency=medium
-
-  * Set the hostname and FQDN of LXD containers to match the host system,
-    though with an IP address pointing to the container (LP: #1747015).
-
- -- Colin Watson <cjwatson@ubuntu.com>  Sun, 04 Feb 2018 00:58:54 +0000
->>>>>>> 060a7834
 
 launchpad-buildd (158) xenial; urgency=medium
 
