launchpad-buildd (108) hardy; urgency=low

<<<<<<< HEAD
  * Use the chroot's dpkg-architecture instead of the base system.

 -- Adam Conrad <adconrad@ubuntu.com>  Mon, 28 Nov 2011 22:59:31 -0700
=======
  * Fixed up sbuild-package and update-debian-chroot to support
    syscall-emulated ARM builds on non-ARM hardware.
  * Added Recommends for qemu-user-static to launchpad-buildd, as the
    package only exists in Universe in natty and later.

 -- Nick Moffitt <nick.moffitt@canonical.com>  Mon, 28 Nov 2011 17:12:04 +0000
>>>>>>> f2d1602b

launchpad-buildd (107) hardy; urgency=low

  * Correction to generate-translation-templates for the new file location.

 -- Martin Pool <mbp@canonical.com>  Mon, 21 Nov 2011 16:28:50 +1100

launchpad-buildd (106) hardy; urgency=low

  * Safer parsing in upgrade-config.
  * Get 'make check' working for the split-out tree.

 -- Martin Pool <mbp@canonical.com>  Mon, 21 Nov 2011 12:19:52 +1100

launchpad-buildd (105.1) hardy; urgency=low

  * Add strict version dependency of launchpad-buildd on python-lpbuildd.
  * Add explicit Python dependency for lintian.

 -- Martin Pool <mbp@canonical.com>  Mon, 21 Nov 2011 12:16:34 +1100

launchpad-buildd (105) hardy; urgency=low

  * Remove attempt to run dpkg-query from inside the slave: each state machine
    step can run only a single iteration.

 -- Martin Pool <mbp@canonical.com>  Fri, 18 Nov 2011 19:18:21 +1100

launchpad-buildd (104) hardy; urgency=low

  * Don't expect bzr-builddeb in the chroot; it's not there.

 -- Martin Pool <mbp@canonical.com>  Fri, 18 Nov 2011 18:46:23 +1100

launchpad-buildd (103) hardy; urgency=low

  * Log dpkg versions from the slave, where they will be externally visible.

 -- Martin Pool <mbp@canonical.com>  Fri, 18 Nov 2011 15:17:08 +1100

launchpad-buildd (102) hardy; urgency=low

  * Show dpkg versions of launchpad-buildd and some other relevant packages at
    startup, for debuggability.

 -- Martin Pool <mbp@canonical.com>  Fri, 18 Nov 2011 13:26:30 +1100

launchpad-buildd (101) hardy; urgency=low

  * Pass -Derror to bzr dailydeb. LP: 890892

 -- Martin Pool <mbp@canonical.com>  Wed, 16 Nov 2011 21:05:12 +1100

launchpad-buildd (100) hardy; urgency=low

  * Move python-lpbuildd to section python.
  * Don't create /var/run/launchpad-buildd during installation, it's
    already created at init-time.
  * Remove unnecessary debian/launchpad-buildd.conffiles. debhelper
    already adds the required conffiles.
  * In buildrecipe, pass -sa to dpkg-buildpackage so the orig tarball(s)
    always get included. LP: #891892

 -- Jelmer Vernooij <jelmer@canonical.com>  Fri, 11 Nov 2011 14:43:31 +0100

launchpad-buildd (99) hardy; urgency=low

  * launchpad-buildd conflicts with sbuild.

 -- Martin Pool <mbp@canonical.com>  Wed, 16 Nov 2011 10:53:43 +1100

launchpad-buildd (98) hardy; urgency=low

  * Add launchpad-buildd dependency on python-apt, as an accomodation for it
    being only a Recommends but actually required by python-debian.  
    LP: #890834

 -- Martin Pool <mbp@canonical.com>  Wed, 16 Nov 2011 10:28:48 +1100

launchpad-buildd (97) hardy-cat; urgency=low

  * drop bzr-builder dependency entirely and handle it in the autoinstall
    process on x86 virtual builders

 -- LaMont Jones <lamont@canonical.com>  Tue, 15 Nov 2011 03:15:23 -0700

launchpad-buildd (96) hardy-cat; urgency=low

  * only depend on bzr-builder on i386.

 -- LaMont Jones <lamont@canonical.com>  Tue, 15 Nov 2011 02:46:54 -0700

launchpad-buildd (95) hardy; urgency=low

  * Add explicit dependency on pristine-tar, recommended by newer
    versions of bzr-builder.
  * Fix finding of upstream build directory after recipe builds.

 -- Jelmer Vernooij <jelmer@canonical.com>  Fri, 11 Nov 2011 13:18:51 +0100

launchpad-buildd (94) hardy; urgency=low

  * Auto-start on machines whose hostname fqdn ends in .buildd or .ppa.

 -- Martin Pool <mbp@canonical.com>  Fri, 11 Nov 2011 17:26:20 +1100

launchpad-buildd (93) hardy; urgency=low

  * Rename buildd-genconfig in the tree, rather than during install.
  * Symlink check_implicit_function_pointers rather than copying.

 -- Martin Pool <mbp@canonical.com>  Fri, 11 Nov 2011 16:26:17 +1100

launchpad-buildd (92) hardy; urgency=low

  * Use debhelper for more of the package build.

 -- Martin Pool <mbp@canonical.com>  Fri, 11 Nov 2011 16:01:03 +1100

launchpad-buildd (91) hardy; urgency=low

  * launchpad-buildd will not start unless you set
    RUN_NETWORK_REQUESTS_AS_ROOT=yes in /etc/default/launchpad-buildd.

 -- Martin Pool <mbp@canonical.com>  Fri, 11 Nov 2011 15:02:12 +1100

launchpad-buildd (90) hardy; urgency=low

  * debhelper is a Build-Depends because it is needed to run 'clean'. 
  * python-lpbuildd conflicts with launchpad-buildd << 88.
  * Add and adjust build-arch, binary-arch, build-indep to match policy.
  * Complies with stardards version 3.9.2.

 -- Martin Pool <mbp@canonical.com>  Fri, 11 Nov 2011 14:30:36 +1100

launchpad-buildd (89) hardy; urgency=low

  * Add debian/copyright file.

 -- Martin Pool <mbp@canonical.com>  Fri, 11 Nov 2011 13:12:22 +1100

launchpad-buildd (88) hardy; urgency=low

  * Separate python-lpbuildd from the main launchpad-buildd package, so that
    it can be used alone for integration tests.

 -- Martin Pool <mbp@canonical.com>  Fri, 11 Nov 2011 12:43:20 +1100

launchpad-buildd (87) hardy; urgency=low

  * Split launchpad-buildd completely out of the Launchpad source tree.
  * Rename the Python package to lpbuildd.

 -- Martin Pool <mbp@canonical.com>  Wed, 09 Nov 2011 20:04:02 +1100

launchpad-buildd (86) hardy-cat; urgency=low

  * Cope with orig tarballs in the recipe result directory.

 -- Jelmer Vernooij <jelmer@canonical.com>  Thu, 10 Nov 2011 19:16:44 +0100

launchpad-buildd (85) hardy-cat; urgency=low

  * buildrecipe: Fix env argument to call_report_rusage.

 -- Jelmer Vernooij <jelmer@canonical.com>  Thu, 10 Nov 2011 17:34:57 +0100

launchpad-buildd (84) hardy-cat; urgency=low

  * Fix import of check_call in buildrecipe.
  * Avoid using /usr/bin/env in buildrecipe, breaks use of -u argument to
  Python.

 -- Jelmer Vernooij <jelmer@canonical.com>  Thu, 10 Nov 2011 14:55:10 +0100

launchpad-buildd (83) hardy-cat; urgency=low

  [ Martin Pool ]
   * Cut out readyservice from the buildds.  LP: #800295
   * buildrecipe shows the bzr and bzr-builder versions.  LP: #884092
   * buildrecipe shows bzr rusage.  LP: #884997

  [ Steve Langasek ]
  * Strip :any, :native qualifiers off all build-dependencies in sbuild, since
    the distinction only matters once we want to do cross-building.

  [ Jelmer Vernooij ]
  * Pass --allow-fallback-to-native to "bzr dailydeb" for compatibility
    with older recipe build behaviour. Depend on bzr-builder >= 0.7.1
    which introduces this option. LP: #885497

 -- Jelmer Vernooij <jelmer@canonical.com>  Wed, 09 Nov 2011 14:57:35 +0100

launchpad-buildd (81) hardy-cat; urgency=low

  * generate-translation-templates: switch to Python 2.7.

 -- Danilo Šegan <danilo@canonical.com>  Mon, 17 Oct 2011 14:46:13 +0200

launchpad-buildd (80) hardy-cat; urgency=low

  * binfmt-support demonstrated umount ordering issues for us.  LP: #851934

 -- LaMont Jones <lamont@canonical.com>  Mon, 19 Sep 2011 04:56:58 -0600

launchpad-buildd (79) hardy-cat; urgency=low

  * Fix sudoers.d/buildd permissions

 -- LaMont Jones <lamont@canonical.com>  Fri, 19 Aug 2011 07:31:54 -0600

launchpad-buildd (78) hardy-cat; urgency=low

  * Correctly update sudoers files when needed.  LP: #742881

 -- LaMont Jones <lamont@canonical.com>  Wed, 06 Apr 2011 22:20:17 -0600

launchpad-buildd (77) hardy-cat; urgency=low

  * Add back in ultimate-backstop umask() correction.

 -- LaMont Jones <lamont@canonical.com>  Wed, 06 Apr 2011 13:34:05 -0600

launchpad-buildd (76) hardy-cat; urgency=low

  [ various ]
  * ProjectGroup.products sort order and remove Author: comments.
  * Fix some tests to not print stuff
  * Make buildd pointer check regexes work on natty
  * merge before rollout + text conflict patch by wgrant

 -- LaMont Jones <lamont@canonical.com>  Tue, 15 Mar 2011 16:59:36 -0600

launchpad-buildd (74) hardy-cat; urgency=low

  [ Aaron Bentley]
  * Memory-limit recipe builds. LP#676657

  [ LaMont Jones]
  * mount a tmpfs on /dev/shm in build chroots.  LP#671441

  [Michael Bienia]
  * Update regexes used for DEPWAIT.  LP#615286

 -- LaMont Jones <lamont@canonical.com>  Tue, 23 Nov 2010 06:17:57 -0700

launchpad-buildd (73) hardy-cat; urgency=low

  * Revert to revision 70

 -- LaMont Jones <lamont@canonical.com>  Thu, 28 Oct 2010 12:53:45 -0600

launchpad-buildd (72) hardy-cat; urgency=low

  * break out readyservice.py from tachandler.py. LP#663828

 -- LaMont Jones <lamont@canonical.com>  Wed, 20 Oct 2010 13:03:23 -0600

launchpad-buildd (71) hardy-cat; urgency=low

  * Detect ppa hosts for build recipes.  LP#662664
  * Better recipe builds. LP#599100, 627119, 479705

 -- LaMont Jones <lamont@canonical.com>  Tue, 19 Oct 2010 13:48:33 -0600

launchpad-buildd (70) hardy-cat; urgency=low

  [ LaMont Jones ]
  * Restore the rest of version 68.

  [ James Westby ]
  * buildrecipe: Specify BZR_EMAIL via sudo so that the called command
    sees the environment variable.
  * buildrecipe: call sudo -i -u instead of sudo -iu so that it works with
    older versions of sudo.
  * buildrecipe: flush stdout before calling another command so that
    the build log has the output correctly interleaved.

  [ William Grant ]
  * correct arch_tag arguments.

 -- LaMont Jones <lamont@canonical.com>  Fri, 20 Aug 2010 13:27:55 -0600

launchpad-buildd (69) hardy-cat; urgency=low

  * REVERT all of version 68 except for BZR_EMAIL LP#617072
    (Not reflected in bzr.)

 -- LaMont Jones <lamont@canonical.com>  Tue, 17 Aug 2010 10:40:03 -0600

launchpad-buildd (68) hardy-cat; urgency=low

  [ William Grant ]
  * Take an 'arch_tag' argument, so the master can override the slave
    architecture.

  [ Jelmer Vernooij ]

  * Explicitly use source format 1.0.
  * Add LSB information to init script.
  * Use debhelper >= 5 (available in dapper, not yet deprecated in
    maverick).
  * Fix spelling in description.
  * Install example buildd configuration.

  [ Paul Hummer ]
  * Provide BZR_EMAIL for bzr 2.2 in the buildds LP#617072

 -- LaMont Jones <lamont@canonical.com>  Mon, 16 Aug 2010 13:25:09 -0600

launchpad-buildd (67) hardy-cat; urgency=low

  * Force aptitude installation for recipe builds on maverick

 -- LaMont Jones <lamont@canonical.com>  Fri, 23 Jul 2010 14:22:23 -0600

launchpad-buildd (66) hardy-cat; urgency=low

  * handle [linux-any] build-dependencies.  LP#604981

 -- LaMont Jones <lamont@canonical.com>  Mon, 19 Jul 2010 12:13:31 -0600

launchpad-buildd (65) hardy-cat; urgency=low

  * Drop preinst check, since human time does not scale across a large
    rollout.  soyuz just needs to deal with upgrades mid-build better.

 -- LaMont Jones <lamont@canonical.com>  Thu, 08 Jul 2010 05:04:02 -0600

launchpad-buildd (64) hardy-cat; urgency=low

  * Pottery now strips quotes from variables.

 -- Jeroen Vermeulen <jtv@canonical.com>  Wed, 30 Jun 2010 12:50:59 +0200

launchpad-buildd (63) hardy-cat; urgency=low

  * Drop apply-ogre-model, since override-sources-list replaced it three years
    ago. Also clean up extra_args parsing a bit.

 -- William Grant <wgrant@ubuntu.com>  Sat, 12 Jun 2010 11:33:11 +1000

launchpad-buildd (62) hardy-cat; urgency=low

  * Make the buildds cope with not having a sourcepackagename LP#587109

 -- LaMont Jones <lamont@canonical.com>  Tue, 08 Jun 2010 13:02:31 -0600

launchpad-buildd (61) hardy-cat; urgency=high

  [ William Grant ]
  * Fixed translation templates slave to return files properly. LP#549422

  [ Danilo Segan ]
  * Added more output to generate-translation-templates. LP#580345

  [ Henning Eggers ]
  * Improved output of build xmplrpc call, not returning None now. LP#581746
  * Added apache2 dependency. LP#557634
  * Added preinst script to prevent installation when a build is running.
    LP#557347

  [ LaMont Jones ]
  * preinst needs to detect a stale buildlog as well.

 -- LaMont Jones <lamont@canonical.com>  Fri, 21 May 2010 05:52:53 -0600

launchpad-buildd (60) lucid-cat; urgency=low

  * Depends: lsb-release, which is ubuntu-minimal, but not essential.

 -- LaMont Jones <lamont@ubuntu.com>  Thu, 01 Apr 2010 08:54:48 -0600

launchpad-buildd (59) lucid-cat; urgency=low

  [ Henning Eggers ]
  * Added translation template generation code (pottery).

  [ LaMont Jones ]
  * set umask for twisted where supported

 -- LaMont Jones <lamont@canonical.com>  Wed, 31 Mar 2010 10:38:15 -0600

launchpad-buildd (58~1) karmic; urgency=low

  * Misc fixes to match APIs.

 -- Aaron Bentley <aaron@aaronbentley.com>  Fri, 15 Jan 2010 10:03:07 +1300

launchpad-buildd (58~0) karmic; urgency=low

  * Include buildrecipe.py.

 -- Aaron Bentley <aaron@aaronbentley.com>  Wed, 13 Jan 2010 17:06:59 +1300

launchpad-buildd (57) hardy-cat; urgency=low

  * Split the sbuild wrapper from DebianBuildManager into a new
    BinaryPackageBuildManager, and point the 'debian' builder at that
    instead.

 -- William Grant <wgrant@ubuntu.com>  Tue, 12 Jan 2010 09:22:50 +1300

launchpad-buildd (56) hardy-cat; urgency=low

  * only error out on implicit-function-pointers check on lucid or later,
    non-32-bit architectures.  Warnings elsewhere.  LP#504078
  * drop use of ccache and /var/cache/apt/archives, since we don't use one,
    and the other is just plain silly.

 -- LaMont Jones <lamont@canonical.com>  Mon, 11 Jan 2010 13:12:49 -0700

launchpad-buildd (54) hardy-cat; urgency=low

  [ William Grant ]
  * debian.py: Tell sbuild to build debug symbols if the
    build_debug_symbols argument is True.
  * sbuild: Set "Build-Debug-Symbols: yes" in CurrentlyBuilding if
    we have been told to build debug symbols.

  [ LaMont Jones ]
  * do not ignore SIGHUP in builds - it breaks test suites. LP#453460
  * create filecache-default/ccache directories in init.d as well as postinst
  * sbuild: run dpkg-source inside the chroot.  LP#476036
  * sbuild: change the regexp for dpkg-source extraction to handle both karmic and pre-karmic dpkg.  LP#476036
  * use --print-architecture instead of --print-installation-architecture
  * mount-chroot: copy hosts et al into chroot. LP#447919
  * provide and call check-implicit-function-pointers.

 -- LaMont Jones <lamont@canonical.com>  Mon, 14 Dec 2009 12:00:10 -0700

launchpad-buildd (52) dapper-cat; urgency=low

  * Depends: apt-transport-https

 -- LaMont Jones <lamont@canonical.com>  Fri, 09 Oct 2009 11:00:50 -0600

launchpad-buildd (50) dapper-cat; urgency=low

  * sbuild: Change all invocations of apt and dpkg to occur inside
    the build chroot, rather than happening outside the chroot with
    a bunch of flags to operate on data files in the chroot.  This
    should clear up issues we see with mismatched host toolchains.
  * sbuild: Revert the above in the case of "apt-get source" which
    doesn't require any fancy features in the chroot and, frankly,
    is much easier to manage if it's executed externally.
  * scan-for-processes: Bring in a change from production to make
    sure that we follow symlinks in our search for process roots.
  * sbuild-package: Output NR_PROCESSORS in the build logs, for
    sightly easier debugging of possible parallel build bugs.
  * update-debian-chroot: Stop using chapt-get, and instead chroot
    into the build chroot and call the native apt-get there.
  * update-debian-chroot: Cargo-cult the linux32 magic from the
    sbuild wrapper to set our personality on chroot upgrades.
  * mount-chroot: Mount sys in the chroot too.  While it shouldn't
    be, strictly-speaking, required for anything, it's nice to have.
  * chapt-get, slave_chroot_tool.py: Delete both as obsolete cruft.

 -- Adam Conrad <adconrad@ubuntu.com>  Fri, 24 Jul 2009 07:21:30 -0600

launchpad-buildd (49) dapper-cat; urgency=low

  * sbuild.conf: bump default automake from automake1.8 to automake1.9

 -- Adam Conrad <adconrad@ubuntu.com>  Fri, 12 Sep 2008 08:54:24 -0600

launchpad-buildd (48) dapper-cat; urgency=low

  * sbuild-package: If we're an amd64 host system, but being used
    to build i386 or lpia, use linux32 to pretend to be i686.

 -- Adam Conrad <adconrad@ubuntu.com>  Fri, 12 Sep 2008 08:12:34 -0600

launchpad-buildd (47) dapper-cat; urgency=low

  * slave.py: If the logfile doesn't currently exist on disk when
    getLogTail() goes looking for it (which is a possible race with
    the new sanitisation code), just return an empty string.

 -- Adam Conrad <adconrad@ubuntu.com>  Mon, 02 Jun 2008 13:09:55 -0600

launchpad-buildd (46) dapper-cat; urgency=low

  * slave.py: Accept a separate username and password to the
    ensurePresent() call which, if present, are used to install
    an auth handler to cope with basic http auth with the http
    server when fetching files.
  * slave.py: Ensure that build logs are sanitized so that any
    user:password@ parts in URLs are removed.

 -- Julian Edwards <julian.edwards@canonical.com>  Tue, 29 Apr 2008 14:25:00 +0100

launchpad-buildd (45) dapper-cat; urgency=low

  * slave.py: Stop setting BuilderStatus.WAITING in each failure
    method, as this gives us a race where the builddmaster might
    dispatch another build to us before we're done cleaning up.
  * slave.py: Don't set BuildStatus.OK in buildComplete(), this is
    now a generic "the build has ended, succesfully or not" method.
  * slave.py: Define a new buildOK() method that sets BuildStatus.OK.
  * debian.py: When done cleaning, if the build isn't already marked
    as failed, call buildOK, then call buildComplete unconditionally.
  * The above changes should resolve https://launchpad.net/bugs/179466

 -- Adam Conrad <adconrad@ubuntu.com>  Tue, 08 Apr 2008 14:12:07 -0600

launchpad-buildd (44) dapper-cat; urgency=low

  * slave.py: Redefine "private" _unpackChroot() as "public" doUnpack(),
    so we can use it from the build iteration control process.
  * slave.py: Make the initiate method set a _chroottarfile private
    variable for use by doUnpack(), rather than calling _unpackChroot().
  * slave.py: Trigger the forked buildd process with an echo statement.
  * debian.py: Add the INIT state to the DebianBuildState class.
  * debian.py: Start the build process at INIT state instead of UNPACK.
  * debian.py: Add iterate_INIT(), which just checks success of the
    initial variable sanitisation checks, then hands off to doUnpack().
  * debian.py: Adjust the failure return calls of the UNPACK and MOUNT
    methods to chrootFail() instead of builderFail(), for correctness.
  * The above changes should resolve https://launchpad.net/bugs/211974

 -- Adam Conrad <adconrad@ubuntu.com>  Mon, 07 Apr 2008 13:53:20 -0600

launchpad-buildd (43) dapper-cat; urgency=low

  * unpack-chroot: Move the ntpdate calls below the bunzip/exec bit,
    so we don't run ntpdate twice when unzipping tarballs, which
    happens on every single build on Xen hosts (like the PPA hosts).
  * debian/control: We use adduser in postinst, depending on it helps.
  * debian/control: Set myself as the Maintainer, since I'm in here.
  * debian/control: Change our section from "misc" to "admin".
  * sbuild{,-package}: Pass DEB_BUILD_OPTIONS="parallel=N" to dpkg.

 -- Adam Conrad <adconrad@ubuntu.com>  Thu, 24 Jan 2008 15:39:20 -0700

launchpad-buildd (42) dapper-cat; urgency=low

  * sbuild: using "eq" to evaluate strings instead of "==" is ever
    so slightly less retarded (fixed the launchpad bug #184565)

 -- Adam Conrad <adconrad@ubuntu.com>  Tue, 22 Jan 2008 16:21:54 -0700

launchpad-buildd (41) dapper-cat; urgency=low

  * sbuild: If we've already marked a package as "installed" with a
    valid version, don't overwrite that version with PROVIDED.

 -- Adam Conrad <adconrad@ubuntu.com>  Thu, 17 Jan 2008 10:39:26 -0700

launchpad-buildd (40) dapper-cat; urgency=low

  * sbuild: Don't allow versioned build-deps to be satisfied by provided
    packages, but force them to go through the "upgrade/downgrade" tests.
  * sbuild: Do --info and --contents on _all.deb packages as well, if
    we're building arch:all packages.
  * sbuild: Don't process ENV_OVERRIDE anymore, we only had an override
    for one thing anyway (LC_ALL), and this code caused bug #87077.
  * sbuild-package: Call sbuild with LC_ALL=C explicitely, to compensate.
  * Makefile: clean up the makefile a bit to DTRT (as I expect it).

 -- Adam Conrad <adconrad@ubuntu.com>  Tue, 15 Jan 2008 16:51:08 -0700

launchpad-buildd (39) unstable; urgency=low

  * If we're fed an archive_purpose argument from the builddmaster,
    we pass --purpose=$archive_purpose to sbuild, and if we get suite
    from the builddmaster, we pass --dist=$suite to sbuild.
  * Mangle sbuild to write out Suite: and Purpose: stanzas to our
    CurrentlyBuilding file, according to command-line input.
  * Now that we're no longer always feeding -dautobuild to sbuild,
    fix up sbuild to always look for the chroot at chroot-autobuild
    instead of the Debian Way of using chroot-$suite.
  * If the config file contains an ntphost stanza, use that with
    ntpdate to sync the system's clock before we unpack the chroot.
  * Mangle update-config to add an ntphost stanza to the default
    config, and to 's/-dautobuild //' from the sbuild arguments.

 -- Adam Conrad <adconrad@ubuntu.com>  Thu, 20 Dec 2007 01:51:49 -0700

launchpad-buildd (38) unstable; urgency=high

  * unpack-chroot: set $PATH rather than hardcoding paths to binaries
    since bzip2 moved from /usr/bin to /bin in edgy and didn't bother with
    compatability symlinks.

 -- James Troup <james.troup@canonical.com>  Wed, 21 Nov 2007 17:08:36 +0000

launchpad-buildd (37) dapper; urgency=high

  * update-debian-chroot: Adam's LPIA support (i.e. overriding
    architecture for chapt-get).
  * debian/launchpad-buildd.cron.daily: fix run-on-line.
  * debian/postinst: only create ~buildd/.sbuildrc if it doesn't exist.
    This avoids the problem of upgrades of the launchpad-buildd package
    resetting the architecture to i386 on lpia builders.

 -- James Troup <james.troup@canonical.com>  Wed, 14 Nov 2007 18:34:46 +0000

launchpad-buildd (36) dapper; urgency=low

  * changing override-sources to replace current sources.list with
    the content sent by buildmaster instead of prepend. It will allow
    us to cope more easily with SoyuzArchive implementation (PARTNER,
    EMBARGOED, PPA)

 -- Celso Providelo <cprov@canonical.com>  Thu, 7 Aug 2007 14:10:26 -0300

launchpad-buildd (35) unstable; urgency=low

  * including previous code changes (32 & 33).

 -- Celso Providelo <cprov@canonical.com>  Thu, 23 May 2007 17:40:26 -0300

launchpad-buildd (34) unstable; urgency=low

  * add suport for overriding the chroot /etc/apt/sources.list with the
    content of builddmaster build arguments 'archives'.

 -- Celso Providelo <cprov@canonical.com>  Thu, 17 May 2007 15:12:26 -0300

launchpad-buildd (33) unstable; urgency=low

  * Mangle sbuild further to allow us to publish Martin's debug debs (ddeb)
    to public_html/ddebs/ until such a time as soyuz can do this natively.
  * Fix the auto-dep-wait regexes to allow for versions with ~ in them.
  * Make cron.daily clean out translations and ddebs more than 1 week old.

 -- Adam Conrad <adconrad@ubuntu.com>  Sat, 30 Sep 2006 17:25:25 +1000

launchpad-buildd (32) unstable; urgency=low

  * We need to create /var/run/launchpad-buildd in our init script in the
    case (such as in current dapper) where /var/run is on a tmpfs.
  * Our init script shouldn't exit non-zero on "stop" if already stopped.
  * Remove exc_info argument from our call to self.log in slave.py, which
    clearly doesn't support that argument, so stop producing tracebacks.
  * Reset self.builddependencies in our clean routine, so the variable
    doesn't get leaked to the next build, causing me SERIOUS confusion.
  * Tidy up translation handling a bit more to deal with old chroots (where
    pkgstriptranslations won't dpkg-distaddfile for us), and to chmod the
    translation dirs after the build, so apache can actually get at them.
  * Add --no_save to our command line to avoid useless -shutdown.tap files.
  * Make sure umount-chroot doesn't fail, even if there's nothing to umount.
  * Append to the cron.daily cleaning to also occasionally clean up the apt
    cache and /home/buildd/filecache-default, so we don't run out of disk.

 -- Adam Conrad <adconrad@ubuntu.com>  Fri, 17 Mar 2006 19:39:05 +1100

launchpad-buildd (31) unstable; urgency=low

  * Cherry-pick patch from Ryan's sbuild that outputs dpkg --purge output
    line-by-line, instead of as one big blob, to make output on the web
    UI a little bit more friendly for people following along at home.
  * Install a cron.daily script (eww) to purge old build logs for now until
    I have the time to learn how twisted's native log rotation works.

 -- Adam Conrad <adconrad@ubuntu.com>  Wed, 15 Mar 2006 17:23:26 +1100

launchpad-buildd (30) unstable; urgency=low

  * Move our translation publishing mojo so it happens BEFORE we move
    all the files from debian/files out of the chroot, instead of after.

 -- Adam Conrad <adconrad@ubuntu.com>  Wed,  8 Mar 2006 18:50:49 +1100

launchpad-buildd (29) unstable; urgency=low

  * Use dpkg --print-installation-architecture in our postinst instead
    of --print-architecture to avoid spewing suprious error messages.
  * Remove the check for log_dir, since we call sbuild with --nolog,
    and stop creating $HOME/logs in the user setup part of postinst.

 -- Adam Conrad <adconrad@ubuntu.com>  Tue,  7 Mar 2006 19:13:56 +1100

launchpad-buildd (28) unstable; urgency=low

  * Modify the protocol method ensurepresent to return additional
    information about the target files lookup procedure. It helps to
    debug intermittent Librarian errors.

 -- Celso Providelo <celso.providelo@canonical.com>  Mon, 06 Mar 2006 16:42:00 -0300

launchpad-buildd (27) unstable; urgency=low

  * Update the slave chroot tool to use getent so it works on the production
    buildds

 -- Daniel Silverstone <daniel.silverstone@canonical.com>  Mon, 20 Feb 2006 12:57:45 +0000

launchpad-buildd (26) unstable; urgency=low

  * Update buildd-slave code to allow for GIVENBACK status returns,
    matching the states under which sbuild used to do --auto-give-back.
  * Port over sanae's build log regex parsing to allow us to do:
    - Automatic dep-wait handling, based on sbuild's logs of apt-get.
    - Automatic give-backs for a few corner cases (like kernel bugs).
  * Make sbuild stop dying if we have no sendmail installed, since we
    don't really want it sending mail in the launchpad world anyway.
  * Call sbuild and apt with "LANG=C", so we don't have to worry about
    locales matching between the base system and the autobuild chroots.
  * Clear up confusion in build states with 's/BUILDFAIL/PACKAGEFAIL/'

 -- Adam Conrad <adconrad@ubuntu.com>  Mon, 27 Feb 2006 14:00:08 +1100

launchpad-buildd (25) unstable; urgency=low

  * Update sbuild.conf to current yumminess.

 -- Daniel Silverstone <daniel.silverstone@canonical.com>  Fri,  3 Feb 2006 19:22:01 +0000

launchpad-buildd (24) unstable; urgency=low

  * Add /var/cache/apt/archives to the buildd chroots when mounting

 -- Daniel Silverstone <daniel.silverstone@canonical.com>  Fri,  3 Feb 2006 00:30:07 +0000

launchpad-buildd (23) unstable; urgency=low

  * And make apply-ogre-model use $SUDO, yay

 -- Daniel Silverstone <daniel.silverstone@canonical.com>  Fri, 27 Jan 2006 13:59:10 +0000

launchpad-buildd (22) unstable; urgency=low

  * Fix typo in apply-ogre-model (missing space)

 -- Daniel Silverstone <daniel.silverstone@canonical.com>  Fri, 27 Jan 2006 13:55:12 +0000

launchpad-buildd (21) unstable; urgency=low

  * Fix the .extend call for the --comp argument to pass it as one argument
    instead of as - - c o m p = m a i n (which kinda doesn't work)

 -- Daniel Silverstone <daniel.silverstone@canonical.com>  Fri, 27 Jan 2006 13:45:34 +0000

launchpad-buildd (20) unstable; urgency=low

  * Update sbuild to the latest sbuild from adam.
  * Make sure we pass --archive=ubuntu
  * Make sure we pass --comp=<the component we're building for>

 -- Daniel Silverstone <daniel.silverstone@canonical.com>  Thu, 26 Jan 2006 17:20:49 +0000

launchpad-buildd (19) unstable; urgency=low

  * Add ogre support to the slave chroot tool
  * Make sure the chroot tool ensures localhost in /etc/hosts in the chroot

 -- Daniel Silverstone <daniel.silverstone@canonical.com>  Wed, 25 Jan 2006 12:29:04 +0000

launchpad-buildd (18) unstable; urgency=low

  * Remove sbuildrc.tmp dangleberry in postinst
  * Add linux32 to set of depends so that hppa, sparc and powerpc can build
  * Make hppa, sparc, powerpc use linux32 to invoke the sbuild binary
  * Add --resolve-deps to debootstrap invocation
  * Make chroot tool use /bin/su - rather than /bin/sh for chrooting. shiny
    (apparently)
  * Add a bunch of deps infinity spotted.
  * Make sure we chown the chroot tarball to the calling user after packing
    it up.

 -- Daniel Silverstone <daniel.silverstone@canonical.com>  Wed,  9 Nov 2005 17:37:37 -0500

launchpad-buildd (17) unstable; urgency=low

  * Changed default UID/GID to match the ldap buildd UID/GID

 -- Daniel Silverstone <daniel.silverstone@canonical.com>  Wed,  9 Nov 2005 17:13:22 -0500

launchpad-buildd (16) unstable; urgency=low

  * Change the XMLRPC method 'ensure' to be 'ensurepresent'

 -- Daniel Silverstone <daniel.silverstone@canonical.com>  Wed,  5 Oct 2005 15:50:58 +0100

launchpad-buildd (15) unstable; urgency=low

  * Fix it so getting a logtail when less than 2k is available will work.
  * Actually install apply-ogre-model
  * Also spot arch_indep properly

 -- Daniel Silverstone <daniel.silverstone@canonical.com>  Mon,  3 Oct 2005 14:34:55 +0100

launchpad-buildd (14) unstable; urgency=low

  * Slight bug in slave.py meant missing .emptyLog() attribute. Fixed.

 -- Daniel Silverstone <daniel.silverstone@canonical.com>  Mon,  3 Oct 2005 14:21:16 +0100

launchpad-buildd (13) unstable; urgency=low

  * Fix a syntax error in the postinst
  * Oh, and actually include the buildd config upgrader

 -- Daniel Silverstone <daniel.silverstone@canonical.com>  Mon,  3 Oct 2005 12:17:50 +0100

launchpad-buildd (12) unstable; urgency=low

  * Implement V1.0new protocol.
  * Add in OGRE support
  * Add in archindep support
  * If upgrading from < v12, will remove -A from sbuildargs and add in
    a default ogrepath to any buildd configs found in /etc/launchpad-buildd
  * Prevent launchpad-buildd init from starting ~ files

 -- Daniel Silverstone <daniel.silverstone@canonical.com>  Sun,  2 Oct 2005 23:20:08 +0100

launchpad-buildd (11) unstable; urgency=low

  * Quieten down the slave scripts and make them prettier for the logs.
  * make unpack-chroot uncompress the chroot and keep it uncompressed if
    possible. This fixes bug#2699
  * Make the slave run the process reaper run even if the build failed.

 -- Daniel Silverstone <daniel.silverstone@canonical.com>  Fri, 30 Sep 2005 00:24:45 +0100

launchpad-buildd (10) unstable; urgency=low

  * Make sure /etc/source-dependencies is present in the postinst.
    (just need to be touched)

 -- Daniel Silverstone <daniel.silverstone@canonical.com>  Wed, 28 Sep 2005 22:02:26 +0100

launchpad-buildd (9) unstable; urgency=low

  * Implement /filecache/XXX urls in the slave to permit larger file transfer

 -- Daniel Silverstone <daniel.silverstone@canonical.com>  Tue, 27 Sep 2005 13:16:52 +0100

launchpad-buildd (8) unstable; urgency=low

  * spiv's crappy spawnFDs implementation needs an int not a file handle
    and can't cope with converting one to the other :-(

 -- Daniel Silverstone <daniel.silverstone@canonical.com>  Tue, 27 Sep 2005 02:18:05 +0100

launchpad-buildd (7) unstable; urgency=low

  * Made sure the slave puts /dev/null on the subprocess stdin.

 -- Daniel Silverstone <daniel.silverstone@canonical.com>  Tue, 27 Sep 2005 01:52:50 +0100

launchpad-buildd (6) unstable; urgency=low

  * Removed slavechroot.py from installed set.

 -- Daniel Silverstone <daniel.silverstone@canonical.com>  Thu, 15 Sep 2005 11:39:25 +0100

launchpad-buildd (5) unstable; urgency=low

  * Add slave tool and example chroot configuration
  * Added debootstrap and dpkg-dev to the dependencies

 -- Daniel Silverstone <daniel.silverstone@canonical.com>  Fri,  9 Sep 2005 16:38:22 +0100

launchpad-buildd (4) unstable; urgency=low

  * Add sbuild.conf which was previously missing
  * Fix up abort protocol and various other bits in the slave

 -- Daniel Silverstone <daniel.silverstone@canonical.com>  Fri,  9 Sep 2005 14:24:31 +0100

launchpad-buildd (3) unstable; urgency=low

  * Modified postinst to make sure ccache and log dirs are created
    even if the user already exists.

 -- Daniel Silverstone <daniel.silverstone@canonical.com>  Wed,  7 Sep 2005 15:50:36 +0100

launchpad-buildd (2) unstable; urgency=low

  * Fixes to postinst to make sure ccache and log dirs are created if missing.
  * Added README to explain how to build the package.

 -- Daniel Silverstone <daniel.silverstone@canonical.com>  Thu,  1 Sep 2005 10:46:08 +0100

launchpad-buildd (1) unstable; urgency=low

  * Initial version

 -- Daniel Silverstone <daniel.silverstone@canonical.com>  Mon, 13 Jun 2005 11:08:38 +0100
<|MERGE_RESOLUTION|>--- conflicted
+++ resolved
@@ -1,17 +1,15 @@
 launchpad-buildd (108) hardy; urgency=low
 
-<<<<<<< HEAD
+  [ Adam Conrad ]
   * Use the chroot's dpkg-architecture instead of the base system.
 
- -- Adam Conrad <adconrad@ubuntu.com>  Mon, 28 Nov 2011 22:59:31 -0700
-=======
+  [ Nick Moffitt ]
   * Fixed up sbuild-package and update-debian-chroot to support
     syscall-emulated ARM builds on non-ARM hardware.
   * Added Recommends for qemu-user-static to launchpad-buildd, as the
     package only exists in Universe in natty and later.
 
- -- Nick Moffitt <nick.moffitt@canonical.com>  Mon, 28 Nov 2011 17:12:04 +0000
->>>>>>> f2d1602b
+ -- William Grant <wgrant@ubuntu.com>  Tue, 29 Nov 2011 19:52:43 +1100
 
 launchpad-buildd (107) hardy; urgency=low
 
