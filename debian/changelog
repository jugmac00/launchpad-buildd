launchpad-buildd (127) UNRELEASED; urgency=low

<<<<<<< HEAD
  * Switch from an internal sbuild fork to the system package.
    - Dropped copy of sbuild.
    - Install ~buildd/.sbuildrc instead of ~buildd/.lp-sbuildrc.
    - Clean and update sbuildrc.
    - Write out /CurrentlyBuilding from Python.
    - Rewrite failure stage and depwait detection to cope with modern sbuild.
  * Refactor lpbuildd.binarypackage tests to be readable.
  * Drop duplicated paths from the config file.

 -- William Grant <wgrant@ubuntu.com>  Mon, 11 May 2015 20:55:37 +1000
=======
  [ William Grant ]
  * Refactor lpbuildd.binarypackage tests to be readable.
  * Drop duplicated paths from the config file.

  [ Colin Watson ]
  * Apply more reasonable log handling, as well as logrotate.
    RotatableFileLogObserver class borrowed from Launchpad, amended to use
    SIGHUP as its reopening signal.

 -- William Grant <wgrant@ubuntu.com>  Sat, 18 Apr 2015 06:41:52 +1000
>>>>>>> 8d16b181

launchpad-buildd (126) trusty; urgency=medium

  [ Colin Watson ]
  * Build with dpkg-deb -Zgzip, so that the resulting .deb can still be
    installed on lucid.
  * Drop support for running binarypackage builds without a "suite"
    argument; Launchpad has passed this for all binarypackage builds since
    2007.
  * Expect a "distribution" argument in binarypackage and pass it to
    sbuild's --archive option (LP: #1348077).  Remove the hardcoded
    --archive=ubuntu from the configuration file.
  * upgrade-config: Use python-apt for version comparison (LP: #574713).
  * debian/launchpad-buildd.cron.daily: Remove old ddebs and translations
    directories recursively (LP: #1417893).

  [ William Grant ]
  * Remove the 1GB RLIMIT_AS for recipe builds. All virtual builders now have
    4GiB of RAM, so even maxing out a 32-bit address space can't cause much
    trashing. This also fixes build dependency installation for some packages,
    as the ulimit was erroneously applied to more than just the tree build
    phase (LP: #693524).
  * Drop the long-obsolete "debian" alias for the "binarypackage" build
    manager (LP: #538844).

  [ Adam Conrad ]
  * Avoid removing the buildlog in the cron.daily cleanup job, so that we
    don't end up removing it and crashing lp-buildd on a long-hung build.

 -- Colin Watson <cjwatson@ubuntu.com>  Fri, 06 Feb 2015 21:03:36 +0000

launchpad-buildd (125) trusty; urgency=medium

  [ Dimitri John Ledkov ]
  * Enable verbose build logs (LP: #516208).

  [ Colin Watson ]
  * Calculate the FQDN dynamically in sbuildrc rather than substituting it
    in from the postinst.  This is friendlier to scalingstack, where a
    single image is used for multiple guests.
  * Set V=1 rather than DH_VERBOSE=1, in line with Debian buildds and to
    cover some more build systems (see https://bugs.debian.org/751528).
  * Fix lpbuildd.livefs tests to account for the "suite" argument no longer
    being accepted.
  * Set LANG=C.UTF-8 when running "bzr builder", to ensure that it can
    handle UTF-8 file and author names (LP: #1273487).

  [ Adam Conrad ]
  * scan-for-processes: Don't explode if one of the processes we were
    going to kill completes before we get around to killing it.

 -- Colin Watson <cjwatson@ubuntu.com>  Mon, 04 Aug 2014 08:51:37 +0200

launchpad-buildd (124) hardy; urgency=medium

  [ Adam Conrad ]
  * Make launchpad-buildd more self-contained to avoid sbuild conflict:
    - Move our forked sbuild to /usr/share/launchpad-buildd/slavebin
    - Look for and use ~/.lp-sbuildrc instead of ~/.sbuildrc
    - Move /etc/sbuild.conf to /usr/share/launchpad-buildd/sbuild.conf
    - Move our internal helper binaries to /usr/share/launchpad-buildd
    - Remove now unnecessary lintian overrides for launchpad-buildd
  * Remove empty and obsolete /usr/share/launchpad-buildd/lpbuildd
  * Update Standards-Version, and switch Conflicts to Breaks/Replaces.
  * Remove instance configuration from /etc/launchpad-buildd/ on purge.

  [ Colin Watson ]
  * Install ltsp-server (but not its Recommends) for i386 livefs builds, as
    Edubuntu needs it.
  * Stop accepting the "suite" argument to livefs builds, now that Launchpad
    has been updated to use the newer series/pocket protocol.

 -- Colin Watson <cjwatson@ubuntu.com>  Fri, 04 Jul 2014 16:24:26 +0100

launchpad-buildd (123) hardy; urgency=medium

  * Fix handling of livefs builds for the -proposed pocket.
  * Accept an "extra_ppas" entry in livefs arguments, which is passed to
    livecd-rootfs to request that the image be built against additional
    PPAs.

 -- Colin Watson <cjwatson@ubuntu.com>  Sun, 22 Jun 2014 16:10:44 +0100

launchpad-buildd (122) hardy; urgency=medium

  * Drop the status_dict XML-RPC method, now that the master uses the
    new-style dict-flavoured status method.
  * Don't add symlinks to the results of livefs builds (LP: #1247461).
  * Cope with builds that return multiple files with identical content.
  * If a build is aborted between subprocesses, pretend that it was
    terminated by a signal.

 -- Colin Watson <cjwatson@ubuntu.com>  Tue, 13 May 2014 16:46:52 +0100

launchpad-buildd (121) hardy; urgency=medium

  * Retry "apt-get update" on failure after a short delay, as this
    occasionally fails due to racing with an archive pulse.
  * Go back to setting explicit values for LANG, LC_ALL, and LANGUAGE rather
    than unsetting them, since otherwise sudo/pam_env may fill in unwanted
    values from /etc/default/locale.

 -- Colin Watson <cjwatson@ubuntu.com>  Tue, 28 Jan 2014 13:40:40 +0000

launchpad-buildd (120) hardy; urgency=low

  [ Colin Watson ]
  * Unset LANG and LC_ALL rather than setting them to C, and unset a number
    of other environment variables too (including DISPLAY and TERM), in line
    with Debian buildds.
  * Make the status XML-RPC method a synonym for status_dict.
  * Add a new "livefs" build manager, based on livecd-rootfs/BuildLiveCD
    (LP: #1247461).
  * Remove virtualization check from buildrecipe.  It was a rather futile
    security check as escaping chroots is trivial, and it will fail when the
    PPA builder pool is converted to scalingstack.

  [ Adam Conrad ]
  * update-debian-chroot: Allow arm64-on-x86 builds with qemu-aarch64-static.
  * slave-prep: output current dpkg-dev version for debugging purposes.

 -- Colin Watson <cjwatson@ubuntu.com>  Thu, 23 Jan 2014 12:30:54 +0000

launchpad-buildd (119) hardy; urgency=low

  * Mount /dev/pts with -o gid=5,mode=620 to avoid needing pt_chown.

 -- Adam Conrad <adconrad@ubuntu.com>  Thu, 10 Oct 2013 08:56:07 -0600

launchpad-buildd (118) hardy; urgency=low

  [ William Grant ]
  * Fix fallback to PACKAGEFAIL of unknown sbuild DEPFAIL conditions
    (LP: #1235038).

  [ Colin Watson ]
  * Fail the builder immediately if $HOME/.sbuildrc is corrupt
    (LP: #1235287).
  * Add a status_dict XML-RPC method for better extensibility, including
    reporting the python-lpbuildd version (LP: #680514).

 -- William Grant <william.grant@canonical.com>  Tue, 08 Oct 2013 15:09:47 +1100

launchpad-buildd (117) hardy; urgency=low

  * Fix dep-wait detection when recipes fail to install build-dependencies
    (LP: #1234621).
  * Remove *.pyc files from source tree on clean.

 -- Colin Watson <cjwatson@ubuntu.com>  Thu, 03 Oct 2013 12:43:27 +0100

launchpad-buildd (116) hardy; urgency=low

  [ Colin Watson ]
  * Remove obsolete BuilderStatus.ABORTED.
  * Remove obsolete BuildDSlave.fetchFile method, unused since October 2005.
  * If the expected .changes file doesn't exist, consider this as a package
    build failure rather than crashing (LP: #993642).
  * Don't attempt to read entire files into memory at once when storing them
    in the file cache.
  * Rearrange build log searching to avoid reading the entire build log into
    memory at once (LP: #1227086).

  [ Adam Conrad ]
  * Tidy up log formatting of the "Already reaped..." message. 

 -- Colin Watson <cjwatson@ubuntu.com>  Fri, 27 Sep 2013 13:08:59 +0100

launchpad-buildd (115) hardy; urgency=low

  [ Adam Conrad ]
  * Short the readlink call in scan-for-process with a true to avoid
    prematurely exiting the process scan when tripping over zombies.
  * Write to temporary cache files and then rename after validation
    to avoid the cache containing broken aborted files (LP: #471076)
  * Skip nonexistent directories in cron cleanup code to avoid vomit
    in cron log on fresh installs that lack those dirs (LP: #559115)
  * Build buildd-slave-example.conf from template-buildd-slave.conf
    using buildd-genconfig at package build time so it's not stale.
  * Add a build-dependency on python to make buildd-genconfig work.
  * Add kernel name (hey, we might build on another kernel some day)
    and hostname (to help us track build host issues) to uname call.
  * Add x32 and ppc64el to the list of 64-bit arches for linux64.
  * Strip trailing whitespace in buildd-genconfig because I'm anal.
  * Mangle recipe versions to match backports policy (LP: #1095103)
  * Make scan-for-processes log output match the other slave helpers.

  [ Colin Watson ]
  * Move scan-for-processes up to the top-level slave code so that it is
    available for more general use.
  * Make abort work properly, calling scan-for-processes to kill all
    processes in the chroot.

 -- Colin Watson <cjwatson@ubuntu.com>  Thu, 29 Aug 2013 11:32:23 +0100

launchpad-buildd (114) hardy; urgency=low

  * Don't use the uname-2.6 hack when building on quantal and newer.
  * Display the linux32-faked kernel version before calling sbuild.

 -- Adam Conrad <adconrad@ubuntu.com>  Tue, 24 Apr 2012 07:44:18 -0600

launchpad-buildd (113) hardy; urgency=low

  * Shut up umount-chroot's verbose output, it served its purpose.
  * Yank out sbuild's dependency removal code, as we never once
    checked the return from this anyway, so it's just wasted time.
  * Stop writing to avg-space and avg-time, which we don't use.

 -- Adam Conrad <adconrad@ubuntu.com>  Thu, 22 Mar 2012 04:01:48 -0600

launchpad-buildd (112) hardy; urgency=low

  [ Jelmer Vernooij ]
  * Prevent slave from blowing up when it is aborted before a job has
    started. LP: #497772

  [ Adam Conrad ]
  * Update sbuild-package and update-debian-chroot to use linux32/64
    universally, and to pass --uname-2.6 when available, so we can
    use 3.x.x kernels to build older releases on the buildds.
  * Fix sbuild-package to report the correct number of cores/jobs.
  * Make sure /usr/bin/check-implicit-pointer-functions is called for
    all 64-bit builds on lucid and above, this logic got broken.

 -- Adam Conrad <adconrad@ubuntu.com>  Wed, 25 Jan 2012 11:27:55 -0700

launchpad-buildd (111) hardy; urgency=low

  * Add preppath to buildd-slave-test.conf, to unbreak the LP test suite.

 -- William Grant <wgrant@ubuntu.com>  Fri, 09 Dec 2011 08:58:17 +1100

launchpad-buildd (110) hardy; urgency=low

  [ Jelmer Vernooij ]
  * Use the actual target distroseries name in changelog, rather than
    the same as the last entry. LP: #855479
  * Use os.SEEK_END constant now that all build slaves run at least
    hardy. LP: #239213

  [ Adam Conrad ]
  * Create a new slavebin script called 'slave-prep' to kick off builds:
    - Move useless "echo" fork to slave-prep, and include our version
    - Move ntpdate call from unpack-chroot to slave-prep
    - Add preppath to the default config, and add a version 110 upgrade
      stanza to our config file upgrading script to fix upgrades
  * While doing the above, s/Synching/Syncing/ 'cause it drives me nuts
  * Make slave-prep output versions of bzr, bzr-builder, python-lpbuildd

  [ William Grant ]
  * Log `uname -a` as well.

 -- William Grant <wgrant@ubuntu.com>  Mon, 05 Dec 2011 15:01:43 +1100

launchpad-buildd (109) hardy; urgency=low

  * Use sudo when installing qemu into the chroot.
  * Only install qemu into the chroot when building arm* on x86, so armhf
    builds on armel hosts don't try to do it.

 -- William Grant <wgrant@ubuntu.com>  Tue, 29 Nov 2011 22:02:00 +1100

launchpad-buildd (108) hardy; urgency=low

  [ Adam Conrad ]
  * Use the chroot's dpkg-architecture instead of the base system.

  [ Nick Moffitt ]
  * Fixed up sbuild-package and update-debian-chroot to support
    syscall-emulated ARM builds on non-ARM hardware.
  * Added Recommends for qemu-user-static to launchpad-buildd, as the
    package only exists in Universe in natty and later.

 -- William Grant <wgrant@ubuntu.com>  Tue, 29 Nov 2011 19:52:43 +1100

launchpad-buildd (107) hardy; urgency=low

  * Correction to generate-translation-templates for the new file location.

 -- Martin Pool <mbp@canonical.com>  Mon, 21 Nov 2011 16:28:50 +1100

launchpad-buildd (106) hardy; urgency=low

  * Safer parsing in upgrade-config.
  * Get 'make check' working for the split-out tree.

 -- Martin Pool <mbp@canonical.com>  Mon, 21 Nov 2011 12:19:52 +1100

launchpad-buildd (105.1) hardy; urgency=low

  * Add strict version dependency of launchpad-buildd on python-lpbuildd.
  * Add explicit Python dependency for lintian.

 -- Martin Pool <mbp@canonical.com>  Mon, 21 Nov 2011 12:16:34 +1100

launchpad-buildd (105) hardy; urgency=low

  * Remove attempt to run dpkg-query from inside the slave: each state machine
    step can run only a single iteration.

 -- Martin Pool <mbp@canonical.com>  Fri, 18 Nov 2011 19:18:21 +1100

launchpad-buildd (104) hardy; urgency=low

  * Don't expect bzr-builddeb in the chroot; it's not there.

 -- Martin Pool <mbp@canonical.com>  Fri, 18 Nov 2011 18:46:23 +1100

launchpad-buildd (103) hardy; urgency=low

  * Log dpkg versions from the slave, where they will be externally visible.

 -- Martin Pool <mbp@canonical.com>  Fri, 18 Nov 2011 15:17:08 +1100

launchpad-buildd (102) hardy; urgency=low

  * Show dpkg versions of launchpad-buildd and some other relevant packages at
    startup, for debuggability.

 -- Martin Pool <mbp@canonical.com>  Fri, 18 Nov 2011 13:26:30 +1100

launchpad-buildd (101) hardy; urgency=low

  * Pass -Derror to bzr dailydeb. LP: 890892

 -- Martin Pool <mbp@canonical.com>  Wed, 16 Nov 2011 21:05:12 +1100

launchpad-buildd (100) hardy; urgency=low

  * Move python-lpbuildd to section python.
  * Don't create /var/run/launchpad-buildd during installation, it's
    already created at init-time.
  * Remove unnecessary debian/launchpad-buildd.conffiles. debhelper
    already adds the required conffiles.
  * In buildrecipe, pass -sa to dpkg-buildpackage so the orig tarball(s)
    always get included. LP: #891892

 -- Jelmer Vernooij <jelmer@canonical.com>  Fri, 11 Nov 2011 14:43:31 +0100

launchpad-buildd (99) hardy; urgency=low

  * launchpad-buildd conflicts with sbuild.

 -- Martin Pool <mbp@canonical.com>  Wed, 16 Nov 2011 10:53:43 +1100

launchpad-buildd (98) hardy; urgency=low

  * Add launchpad-buildd dependency on python-apt, as an accomodation for it
    being only a Recommends but actually required by python-debian.  
    LP: #890834

 -- Martin Pool <mbp@canonical.com>  Wed, 16 Nov 2011 10:28:48 +1100

launchpad-buildd (97) hardy-cat; urgency=low

  * drop bzr-builder dependency entirely and handle it in the autoinstall
    process on x86 virtual builders

 -- LaMont Jones <lamont@canonical.com>  Tue, 15 Nov 2011 03:15:23 -0700

launchpad-buildd (96) hardy-cat; urgency=low

  * only depend on bzr-builder on i386.

 -- LaMont Jones <lamont@canonical.com>  Tue, 15 Nov 2011 02:46:54 -0700

launchpad-buildd (95) hardy; urgency=low

  * Add explicit dependency on pristine-tar, recommended by newer
    versions of bzr-builder.
  * Fix finding of upstream build directory after recipe builds.

 -- Jelmer Vernooij <jelmer@canonical.com>  Fri, 11 Nov 2011 13:18:51 +0100

launchpad-buildd (94) hardy; urgency=low

  * Auto-start on machines whose hostname fqdn ends in .buildd or .ppa.

 -- Martin Pool <mbp@canonical.com>  Fri, 11 Nov 2011 17:26:20 +1100

launchpad-buildd (93) hardy; urgency=low

  * Rename buildd-genconfig in the tree, rather than during install.
  * Symlink check_implicit_function_pointers rather than copying.

 -- Martin Pool <mbp@canonical.com>  Fri, 11 Nov 2011 16:26:17 +1100

launchpad-buildd (92) hardy; urgency=low

  * Use debhelper for more of the package build.

 -- Martin Pool <mbp@canonical.com>  Fri, 11 Nov 2011 16:01:03 +1100

launchpad-buildd (91) hardy; urgency=low

  * launchpad-buildd will not start unless you set
    RUN_NETWORK_REQUESTS_AS_ROOT=yes in /etc/default/launchpad-buildd.

 -- Martin Pool <mbp@canonical.com>  Fri, 11 Nov 2011 15:02:12 +1100

launchpad-buildd (90) hardy; urgency=low

  * debhelper is a Build-Depends because it is needed to run 'clean'. 
  * python-lpbuildd conflicts with launchpad-buildd << 88.
  * Add and adjust build-arch, binary-arch, build-indep to match policy.
  * Complies with stardards version 3.9.2.

 -- Martin Pool <mbp@canonical.com>  Fri, 11 Nov 2011 14:30:36 +1100

launchpad-buildd (89) hardy; urgency=low

  * Add debian/copyright file.

 -- Martin Pool <mbp@canonical.com>  Fri, 11 Nov 2011 13:12:22 +1100

launchpad-buildd (88) hardy; urgency=low

  * Separate python-lpbuildd from the main launchpad-buildd package, so that
    it can be used alone for integration tests.

 -- Martin Pool <mbp@canonical.com>  Fri, 11 Nov 2011 12:43:20 +1100

launchpad-buildd (87) hardy; urgency=low

  * Split launchpad-buildd completely out of the Launchpad source tree.
  * Rename the Python package to lpbuildd.

 -- Martin Pool <mbp@canonical.com>  Wed, 09 Nov 2011 20:04:02 +1100

launchpad-buildd (86) hardy-cat; urgency=low

  * Cope with orig tarballs in the recipe result directory.

 -- Jelmer Vernooij <jelmer@canonical.com>  Thu, 10 Nov 2011 19:16:44 +0100

launchpad-buildd (85) hardy-cat; urgency=low

  * buildrecipe: Fix env argument to call_report_rusage.

 -- Jelmer Vernooij <jelmer@canonical.com>  Thu, 10 Nov 2011 17:34:57 +0100

launchpad-buildd (84) hardy-cat; urgency=low

  * Fix import of check_call in buildrecipe.
  * Avoid using /usr/bin/env in buildrecipe, breaks use of -u argument to
  Python.

 -- Jelmer Vernooij <jelmer@canonical.com>  Thu, 10 Nov 2011 14:55:10 +0100

launchpad-buildd (83) hardy-cat; urgency=low

  [ Martin Pool ]
   * Cut out readyservice from the buildds.  LP: #800295
   * buildrecipe shows the bzr and bzr-builder versions.  LP: #884092
   * buildrecipe shows bzr rusage.  LP: #884997

  [ Steve Langasek ]
  * Strip :any, :native qualifiers off all build-dependencies in sbuild, since
    the distinction only matters once we want to do cross-building.

  [ Jelmer Vernooij ]
  * Pass --allow-fallback-to-native to "bzr dailydeb" for compatibility
    with older recipe build behaviour. Depend on bzr-builder >= 0.7.1
    which introduces this option. LP: #885497

 -- Jelmer Vernooij <jelmer@canonical.com>  Wed, 09 Nov 2011 14:57:35 +0100

launchpad-buildd (81) hardy-cat; urgency=low

  * generate-translation-templates: switch to Python 2.7.

 -- Danilo Šegan <danilo@canonical.com>  Mon, 17 Oct 2011 14:46:13 +0200

launchpad-buildd (80) hardy-cat; urgency=low

  * binfmt-support demonstrated umount ordering issues for us.  LP: #851934

 -- LaMont Jones <lamont@canonical.com>  Mon, 19 Sep 2011 04:56:58 -0600

launchpad-buildd (79) hardy-cat; urgency=low

  * Fix sudoers.d/buildd permissions

 -- LaMont Jones <lamont@canonical.com>  Fri, 19 Aug 2011 07:31:54 -0600

launchpad-buildd (78) hardy-cat; urgency=low

  * Correctly update sudoers files when needed.  LP: #742881

 -- LaMont Jones <lamont@canonical.com>  Wed, 06 Apr 2011 22:20:17 -0600

launchpad-buildd (77) hardy-cat; urgency=low

  * Add back in ultimate-backstop umask() correction.

 -- LaMont Jones <lamont@canonical.com>  Wed, 06 Apr 2011 13:34:05 -0600

launchpad-buildd (76) hardy-cat; urgency=low

  [ various ]
  * ProjectGroup.products sort order and remove Author: comments.
  * Fix some tests to not print stuff
  * Make buildd pointer check regexes work on natty
  * merge before rollout + text conflict patch by wgrant

 -- LaMont Jones <lamont@canonical.com>  Tue, 15 Mar 2011 16:59:36 -0600

launchpad-buildd (74) hardy-cat; urgency=low

  [ Aaron Bentley]
  * Memory-limit recipe builds. LP#676657

  [ LaMont Jones]
  * mount a tmpfs on /dev/shm in build chroots.  LP#671441

  [Michael Bienia]
  * Update regexes used for DEPWAIT.  LP#615286

 -- LaMont Jones <lamont@canonical.com>  Tue, 23 Nov 2010 06:17:57 -0700

launchpad-buildd (73) hardy-cat; urgency=low

  * Revert to revision 70

 -- LaMont Jones <lamont@canonical.com>  Thu, 28 Oct 2010 12:53:45 -0600

launchpad-buildd (72) hardy-cat; urgency=low

  * break out readyservice.py from tachandler.py. LP#663828

 -- LaMont Jones <lamont@canonical.com>  Wed, 20 Oct 2010 13:03:23 -0600

launchpad-buildd (71) hardy-cat; urgency=low

  * Detect ppa hosts for build recipes.  LP#662664
  * Better recipe builds. LP#599100, 627119, 479705

 -- LaMont Jones <lamont@canonical.com>  Tue, 19 Oct 2010 13:48:33 -0600

launchpad-buildd (70) hardy-cat; urgency=low

  [ LaMont Jones ]
  * Restore the rest of version 68.

  [ James Westby ]
  * buildrecipe: Specify BZR_EMAIL via sudo so that the called command
    sees the environment variable.
  * buildrecipe: call sudo -i -u instead of sudo -iu so that it works with
    older versions of sudo.
  * buildrecipe: flush stdout before calling another command so that
    the build log has the output correctly interleaved.

  [ William Grant ]
  * correct arch_tag arguments.

 -- LaMont Jones <lamont@canonical.com>  Fri, 20 Aug 2010 13:27:55 -0600

launchpad-buildd (69) hardy-cat; urgency=low

  * REVERT all of version 68 except for BZR_EMAIL LP#617072
    (Not reflected in bzr.)

 -- LaMont Jones <lamont@canonical.com>  Tue, 17 Aug 2010 10:40:03 -0600

launchpad-buildd (68) hardy-cat; urgency=low

  [ William Grant ]
  * Take an 'arch_tag' argument, so the master can override the slave
    architecture.

  [ Jelmer Vernooij ]

  * Explicitly use source format 1.0.
  * Add LSB information to init script.
  * Use debhelper >= 5 (available in dapper, not yet deprecated in
    maverick).
  * Fix spelling in description.
  * Install example buildd configuration.

  [ Paul Hummer ]
  * Provide BZR_EMAIL for bzr 2.2 in the buildds LP#617072

 -- LaMont Jones <lamont@canonical.com>  Mon, 16 Aug 2010 13:25:09 -0600

launchpad-buildd (67) hardy-cat; urgency=low

  * Force aptitude installation for recipe builds on maverick

 -- LaMont Jones <lamont@canonical.com>  Fri, 23 Jul 2010 14:22:23 -0600

launchpad-buildd (66) hardy-cat; urgency=low

  * handle [linux-any] build-dependencies.  LP#604981

 -- LaMont Jones <lamont@canonical.com>  Mon, 19 Jul 2010 12:13:31 -0600

launchpad-buildd (65) hardy-cat; urgency=low

  * Drop preinst check, since human time does not scale across a large
    rollout.  soyuz just needs to deal with upgrades mid-build better.

 -- LaMont Jones <lamont@canonical.com>  Thu, 08 Jul 2010 05:04:02 -0600

launchpad-buildd (64) hardy-cat; urgency=low

  * Pottery now strips quotes from variables.

 -- Jeroen Vermeulen <jtv@canonical.com>  Wed, 30 Jun 2010 12:50:59 +0200

launchpad-buildd (63) hardy-cat; urgency=low

  * Drop apply-ogre-model, since override-sources-list replaced it three years
    ago. Also clean up extra_args parsing a bit.

 -- William Grant <wgrant@ubuntu.com>  Sat, 12 Jun 2010 11:33:11 +1000

launchpad-buildd (62) hardy-cat; urgency=low

  * Make the buildds cope with not having a sourcepackagename LP#587109

 -- LaMont Jones <lamont@canonical.com>  Tue, 08 Jun 2010 13:02:31 -0600

launchpad-buildd (61) hardy-cat; urgency=high

  [ William Grant ]
  * Fixed translation templates slave to return files properly. LP#549422

  [ Danilo Segan ]
  * Added more output to generate-translation-templates. LP#580345

  [ Henning Eggers ]
  * Improved output of build xmplrpc call, not returning None now. LP#581746
  * Added apache2 dependency. LP#557634
  * Added preinst script to prevent installation when a build is running.
    LP#557347

  [ LaMont Jones ]
  * preinst needs to detect a stale buildlog as well.

 -- LaMont Jones <lamont@canonical.com>  Fri, 21 May 2010 05:52:53 -0600

launchpad-buildd (60) lucid-cat; urgency=low

  * Depends: lsb-release, which is ubuntu-minimal, but not essential.

 -- LaMont Jones <lamont@ubuntu.com>  Thu, 01 Apr 2010 08:54:48 -0600

launchpad-buildd (59) lucid-cat; urgency=low

  [ Henning Eggers ]
  * Added translation template generation code (pottery).

  [ LaMont Jones ]
  * set umask for twisted where supported

 -- LaMont Jones <lamont@canonical.com>  Wed, 31 Mar 2010 10:38:15 -0600

launchpad-buildd (58~1) karmic; urgency=low

  * Misc fixes to match APIs.

 -- Aaron Bentley <aaron@aaronbentley.com>  Fri, 15 Jan 2010 10:03:07 +1300

launchpad-buildd (58~0) karmic; urgency=low

  * Include buildrecipe.py.

 -- Aaron Bentley <aaron@aaronbentley.com>  Wed, 13 Jan 2010 17:06:59 +1300

launchpad-buildd (57) hardy-cat; urgency=low

  * Split the sbuild wrapper from DebianBuildManager into a new
    BinaryPackageBuildManager, and point the 'debian' builder at that
    instead.

 -- William Grant <wgrant@ubuntu.com>  Tue, 12 Jan 2010 09:22:50 +1300

launchpad-buildd (56) hardy-cat; urgency=low

  * only error out on implicit-function-pointers check on lucid or later,
    non-32-bit architectures.  Warnings elsewhere.  LP#504078
  * drop use of ccache and /var/cache/apt/archives, since we don't use one,
    and the other is just plain silly.

 -- LaMont Jones <lamont@canonical.com>  Mon, 11 Jan 2010 13:12:49 -0700

launchpad-buildd (54) hardy-cat; urgency=low

  [ William Grant ]
  * debian.py: Tell sbuild to build debug symbols if the
    build_debug_symbols argument is True.
  * sbuild: Set "Build-Debug-Symbols: yes" in CurrentlyBuilding if
    we have been told to build debug symbols.

  [ LaMont Jones ]
  * do not ignore SIGHUP in builds - it breaks test suites. LP#453460
  * create filecache-default/ccache directories in init.d as well as postinst
  * sbuild: run dpkg-source inside the chroot.  LP#476036
  * sbuild: change the regexp for dpkg-source extraction to handle both karmic and pre-karmic dpkg.  LP#476036
  * use --print-architecture instead of --print-installation-architecture
  * mount-chroot: copy hosts et al into chroot. LP#447919
  * provide and call check-implicit-function-pointers.

 -- LaMont Jones <lamont@canonical.com>  Mon, 14 Dec 2009 12:00:10 -0700

launchpad-buildd (52) dapper-cat; urgency=low

  * Depends: apt-transport-https

 -- LaMont Jones <lamont@canonical.com>  Fri, 09 Oct 2009 11:00:50 -0600

launchpad-buildd (50) dapper-cat; urgency=low

  * sbuild: Change all invocations of apt and dpkg to occur inside
    the build chroot, rather than happening outside the chroot with
    a bunch of flags to operate on data files in the chroot.  This
    should clear up issues we see with mismatched host toolchains.
  * sbuild: Revert the above in the case of "apt-get source" which
    doesn't require any fancy features in the chroot and, frankly,
    is much easier to manage if it's executed externally.
  * scan-for-processes: Bring in a change from production to make
    sure that we follow symlinks in our search for process roots.
  * sbuild-package: Output NR_PROCESSORS in the build logs, for
    sightly easier debugging of possible parallel build bugs.
  * update-debian-chroot: Stop using chapt-get, and instead chroot
    into the build chroot and call the native apt-get there.
  * update-debian-chroot: Cargo-cult the linux32 magic from the
    sbuild wrapper to set our personality on chroot upgrades.
  * mount-chroot: Mount sys in the chroot too.  While it shouldn't
    be, strictly-speaking, required for anything, it's nice to have.
  * chapt-get, slave_chroot_tool.py: Delete both as obsolete cruft.

 -- Adam Conrad <adconrad@ubuntu.com>  Fri, 24 Jul 2009 07:21:30 -0600

launchpad-buildd (49) dapper-cat; urgency=low

  * sbuild.conf: bump default automake from automake1.8 to automake1.9

 -- Adam Conrad <adconrad@ubuntu.com>  Fri, 12 Sep 2008 08:54:24 -0600

launchpad-buildd (48) dapper-cat; urgency=low

  * sbuild-package: If we're an amd64 host system, but being used
    to build i386 or lpia, use linux32 to pretend to be i686.

 -- Adam Conrad <adconrad@ubuntu.com>  Fri, 12 Sep 2008 08:12:34 -0600

launchpad-buildd (47) dapper-cat; urgency=low

  * slave.py: If the logfile doesn't currently exist on disk when
    getLogTail() goes looking for it (which is a possible race with
    the new sanitisation code), just return an empty string.

 -- Adam Conrad <adconrad@ubuntu.com>  Mon, 02 Jun 2008 13:09:55 -0600

launchpad-buildd (46) dapper-cat; urgency=low

  * slave.py: Accept a separate username and password to the
    ensurePresent() call which, if present, are used to install
    an auth handler to cope with basic http auth with the http
    server when fetching files.
  * slave.py: Ensure that build logs are sanitized so that any
    user:password@ parts in URLs are removed.

 -- Julian Edwards <julian.edwards@canonical.com>  Tue, 29 Apr 2008 14:25:00 +0100

launchpad-buildd (45) dapper-cat; urgency=low

  * slave.py: Stop setting BuilderStatus.WAITING in each failure
    method, as this gives us a race where the builddmaster might
    dispatch another build to us before we're done cleaning up.
  * slave.py: Don't set BuildStatus.OK in buildComplete(), this is
    now a generic "the build has ended, succesfully or not" method.
  * slave.py: Define a new buildOK() method that sets BuildStatus.OK.
  * debian.py: When done cleaning, if the build isn't already marked
    as failed, call buildOK, then call buildComplete unconditionally.
  * The above changes should resolve https://launchpad.net/bugs/179466

 -- Adam Conrad <adconrad@ubuntu.com>  Tue, 08 Apr 2008 14:12:07 -0600

launchpad-buildd (44) dapper-cat; urgency=low

  * slave.py: Redefine "private" _unpackChroot() as "public" doUnpack(),
    so we can use it from the build iteration control process.
  * slave.py: Make the initiate method set a _chroottarfile private
    variable for use by doUnpack(), rather than calling _unpackChroot().
  * slave.py: Trigger the forked buildd process with an echo statement.
  * debian.py: Add the INIT state to the DebianBuildState class.
  * debian.py: Start the build process at INIT state instead of UNPACK.
  * debian.py: Add iterate_INIT(), which just checks success of the
    initial variable sanitisation checks, then hands off to doUnpack().
  * debian.py: Adjust the failure return calls of the UNPACK and MOUNT
    methods to chrootFail() instead of builderFail(), for correctness.
  * The above changes should resolve https://launchpad.net/bugs/211974

 -- Adam Conrad <adconrad@ubuntu.com>  Mon, 07 Apr 2008 13:53:20 -0600

launchpad-buildd (43) dapper-cat; urgency=low

  * unpack-chroot: Move the ntpdate calls below the bunzip/exec bit,
    so we don't run ntpdate twice when unzipping tarballs, which
    happens on every single build on Xen hosts (like the PPA hosts).
  * debian/control: We use adduser in postinst, depending on it helps.
  * debian/control: Set myself as the Maintainer, since I'm in here.
  * debian/control: Change our section from "misc" to "admin".
  * sbuild{,-package}: Pass DEB_BUILD_OPTIONS="parallel=N" to dpkg.

 -- Adam Conrad <adconrad@ubuntu.com>  Thu, 24 Jan 2008 15:39:20 -0700

launchpad-buildd (42) dapper-cat; urgency=low

  * sbuild: using "eq" to evaluate strings instead of "==" is ever
    so slightly less retarded (fixed the launchpad bug #184565)

 -- Adam Conrad <adconrad@ubuntu.com>  Tue, 22 Jan 2008 16:21:54 -0700

launchpad-buildd (41) dapper-cat; urgency=low

  * sbuild: If we've already marked a package as "installed" with a
    valid version, don't overwrite that version with PROVIDED.

 -- Adam Conrad <adconrad@ubuntu.com>  Thu, 17 Jan 2008 10:39:26 -0700

launchpad-buildd (40) dapper-cat; urgency=low

  * sbuild: Don't allow versioned build-deps to be satisfied by provided
    packages, but force them to go through the "upgrade/downgrade" tests.
  * sbuild: Do --info and --contents on _all.deb packages as well, if
    we're building arch:all packages.
  * sbuild: Don't process ENV_OVERRIDE anymore, we only had an override
    for one thing anyway (LC_ALL), and this code caused bug #87077.
  * sbuild-package: Call sbuild with LC_ALL=C explicitely, to compensate.
  * Makefile: clean up the makefile a bit to DTRT (as I expect it).

 -- Adam Conrad <adconrad@ubuntu.com>  Tue, 15 Jan 2008 16:51:08 -0700

launchpad-buildd (39) unstable; urgency=low

  * If we're fed an archive_purpose argument from the builddmaster,
    we pass --purpose=$archive_purpose to sbuild, and if we get suite
    from the builddmaster, we pass --dist=$suite to sbuild.
  * Mangle sbuild to write out Suite: and Purpose: stanzas to our
    CurrentlyBuilding file, according to command-line input.
  * Now that we're no longer always feeding -dautobuild to sbuild,
    fix up sbuild to always look for the chroot at chroot-autobuild
    instead of the Debian Way of using chroot-$suite.
  * If the config file contains an ntphost stanza, use that with
    ntpdate to sync the system's clock before we unpack the chroot.
  * Mangle update-config to add an ntphost stanza to the default
    config, and to 's/-dautobuild //' from the sbuild arguments.

 -- Adam Conrad <adconrad@ubuntu.com>  Thu, 20 Dec 2007 01:51:49 -0700

launchpad-buildd (38) unstable; urgency=high

  * unpack-chroot: set $PATH rather than hardcoding paths to binaries
    since bzip2 moved from /usr/bin to /bin in edgy and didn't bother with
    compatability symlinks.

 -- James Troup <james.troup@canonical.com>  Wed, 21 Nov 2007 17:08:36 +0000

launchpad-buildd (37) dapper; urgency=high

  * update-debian-chroot: Adam's LPIA support (i.e. overriding
    architecture for chapt-get).
  * debian/launchpad-buildd.cron.daily: fix run-on-line.
  * debian/postinst: only create ~buildd/.sbuildrc if it doesn't exist.
    This avoids the problem of upgrades of the launchpad-buildd package
    resetting the architecture to i386 on lpia builders.

 -- James Troup <james.troup@canonical.com>  Wed, 14 Nov 2007 18:34:46 +0000

launchpad-buildd (36) dapper; urgency=low

  * changing override-sources to replace current sources.list with
    the content sent by buildmaster instead of prepend. It will allow
    us to cope more easily with SoyuzArchive implementation (PARTNER,
    EMBARGOED, PPA)

 -- Celso Providelo <cprov@canonical.com>  Thu, 7 Aug 2007 14:10:26 -0300

launchpad-buildd (35) unstable; urgency=low

  * including previous code changes (32 & 33).

 -- Celso Providelo <cprov@canonical.com>  Thu, 23 May 2007 17:40:26 -0300

launchpad-buildd (34) unstable; urgency=low

  * add suport for overriding the chroot /etc/apt/sources.list with the
    content of builddmaster build arguments 'archives'.

 -- Celso Providelo <cprov@canonical.com>  Thu, 17 May 2007 15:12:26 -0300

launchpad-buildd (33) unstable; urgency=low

  * Mangle sbuild further to allow us to publish Martin's debug debs (ddeb)
    to public_html/ddebs/ until such a time as soyuz can do this natively.
  * Fix the auto-dep-wait regexes to allow for versions with ~ in them.
  * Make cron.daily clean out translations and ddebs more than 1 week old.

 -- Adam Conrad <adconrad@ubuntu.com>  Sat, 30 Sep 2006 17:25:25 +1000

launchpad-buildd (32) unstable; urgency=low

  * We need to create /var/run/launchpad-buildd in our init script in the
    case (such as in current dapper) where /var/run is on a tmpfs.
  * Our init script shouldn't exit non-zero on "stop" if already stopped.
  * Remove exc_info argument from our call to self.log in slave.py, which
    clearly doesn't support that argument, so stop producing tracebacks.
  * Reset self.builddependencies in our clean routine, so the variable
    doesn't get leaked to the next build, causing me SERIOUS confusion.
  * Tidy up translation handling a bit more to deal with old chroots (where
    pkgstriptranslations won't dpkg-distaddfile for us), and to chmod the
    translation dirs after the build, so apache can actually get at them.
  * Add --no_save to our command line to avoid useless -shutdown.tap files.
  * Make sure umount-chroot doesn't fail, even if there's nothing to umount.
  * Append to the cron.daily cleaning to also occasionally clean up the apt
    cache and /home/buildd/filecache-default, so we don't run out of disk.

 -- Adam Conrad <adconrad@ubuntu.com>  Fri, 17 Mar 2006 19:39:05 +1100

launchpad-buildd (31) unstable; urgency=low

  * Cherry-pick patch from Ryan's sbuild that outputs dpkg --purge output
    line-by-line, instead of as one big blob, to make output on the web
    UI a little bit more friendly for people following along at home.
  * Install a cron.daily script (eww) to purge old build logs for now until
    I have the time to learn how twisted's native log rotation works.

 -- Adam Conrad <adconrad@ubuntu.com>  Wed, 15 Mar 2006 17:23:26 +1100

launchpad-buildd (30) unstable; urgency=low

  * Move our translation publishing mojo so it happens BEFORE we move
    all the files from debian/files out of the chroot, instead of after.

 -- Adam Conrad <adconrad@ubuntu.com>  Wed,  8 Mar 2006 18:50:49 +1100

launchpad-buildd (29) unstable; urgency=low

  * Use dpkg --print-installation-architecture in our postinst instead
    of --print-architecture to avoid spewing suprious error messages.
  * Remove the check for log_dir, since we call sbuild with --nolog,
    and stop creating $HOME/logs in the user setup part of postinst.

 -- Adam Conrad <adconrad@ubuntu.com>  Tue,  7 Mar 2006 19:13:56 +1100

launchpad-buildd (28) unstable; urgency=low

  * Modify the protocol method ensurepresent to return additional
    information about the target files lookup procedure. It helps to
    debug intermittent Librarian errors.

 -- Celso Providelo <celso.providelo@canonical.com>  Mon, 06 Mar 2006 16:42:00 -0300

launchpad-buildd (27) unstable; urgency=low

  * Update the slave chroot tool to use getent so it works on the production
    buildds

 -- Daniel Silverstone <daniel.silverstone@canonical.com>  Mon, 20 Feb 2006 12:57:45 +0000

launchpad-buildd (26) unstable; urgency=low

  * Update buildd-slave code to allow for GIVENBACK status returns,
    matching the states under which sbuild used to do --auto-give-back.
  * Port over sanae's build log regex parsing to allow us to do:
    - Automatic dep-wait handling, based on sbuild's logs of apt-get.
    - Automatic give-backs for a few corner cases (like kernel bugs).
  * Make sbuild stop dying if we have no sendmail installed, since we
    don't really want it sending mail in the launchpad world anyway.
  * Call sbuild and apt with "LANG=C", so we don't have to worry about
    locales matching between the base system and the autobuild chroots.
  * Clear up confusion in build states with 's/BUILDFAIL/PACKAGEFAIL/'

 -- Adam Conrad <adconrad@ubuntu.com>  Mon, 27 Feb 2006 14:00:08 +1100

launchpad-buildd (25) unstable; urgency=low

  * Update sbuild.conf to current yumminess.

 -- Daniel Silverstone <daniel.silverstone@canonical.com>  Fri,  3 Feb 2006 19:22:01 +0000

launchpad-buildd (24) unstable; urgency=low

  * Add /var/cache/apt/archives to the buildd chroots when mounting

 -- Daniel Silverstone <daniel.silverstone@canonical.com>  Fri,  3 Feb 2006 00:30:07 +0000

launchpad-buildd (23) unstable; urgency=low

  * And make apply-ogre-model use $SUDO, yay

 -- Daniel Silverstone <daniel.silverstone@canonical.com>  Fri, 27 Jan 2006 13:59:10 +0000

launchpad-buildd (22) unstable; urgency=low

  * Fix typo in apply-ogre-model (missing space)

 -- Daniel Silverstone <daniel.silverstone@canonical.com>  Fri, 27 Jan 2006 13:55:12 +0000

launchpad-buildd (21) unstable; urgency=low

  * Fix the .extend call for the --comp argument to pass it as one argument
    instead of as - - c o m p = m a i n (which kinda doesn't work)

 -- Daniel Silverstone <daniel.silverstone@canonical.com>  Fri, 27 Jan 2006 13:45:34 +0000

launchpad-buildd (20) unstable; urgency=low

  * Update sbuild to the latest sbuild from adam.
  * Make sure we pass --archive=ubuntu
  * Make sure we pass --comp=<the component we're building for>

 -- Daniel Silverstone <daniel.silverstone@canonical.com>  Thu, 26 Jan 2006 17:20:49 +0000

launchpad-buildd (19) unstable; urgency=low

  * Add ogre support to the slave chroot tool
  * Make sure the chroot tool ensures localhost in /etc/hosts in the chroot

 -- Daniel Silverstone <daniel.silverstone@canonical.com>  Wed, 25 Jan 2006 12:29:04 +0000

launchpad-buildd (18) unstable; urgency=low

  * Remove sbuildrc.tmp dangleberry in postinst
  * Add linux32 to set of depends so that hppa, sparc and powerpc can build
  * Make hppa, sparc, powerpc use linux32 to invoke the sbuild binary
  * Add --resolve-deps to debootstrap invocation
  * Make chroot tool use /bin/su - rather than /bin/sh for chrooting. shiny
    (apparently)
  * Add a bunch of deps infinity spotted.
  * Make sure we chown the chroot tarball to the calling user after packing
    it up.

 -- Daniel Silverstone <daniel.silverstone@canonical.com>  Wed,  9 Nov 2005 17:37:37 -0500

launchpad-buildd (17) unstable; urgency=low

  * Changed default UID/GID to match the ldap buildd UID/GID

 -- Daniel Silverstone <daniel.silverstone@canonical.com>  Wed,  9 Nov 2005 17:13:22 -0500

launchpad-buildd (16) unstable; urgency=low

  * Change the XMLRPC method 'ensure' to be 'ensurepresent'

 -- Daniel Silverstone <daniel.silverstone@canonical.com>  Wed,  5 Oct 2005 15:50:58 +0100

launchpad-buildd (15) unstable; urgency=low

  * Fix it so getting a logtail when less than 2k is available will work.
  * Actually install apply-ogre-model
  * Also spot arch_indep properly

 -- Daniel Silverstone <daniel.silverstone@canonical.com>  Mon,  3 Oct 2005 14:34:55 +0100

launchpad-buildd (14) unstable; urgency=low

  * Slight bug in slave.py meant missing .emptyLog() attribute. Fixed.

 -- Daniel Silverstone <daniel.silverstone@canonical.com>  Mon,  3 Oct 2005 14:21:16 +0100

launchpad-buildd (13) unstable; urgency=low

  * Fix a syntax error in the postinst
  * Oh, and actually include the buildd config upgrader

 -- Daniel Silverstone <daniel.silverstone@canonical.com>  Mon,  3 Oct 2005 12:17:50 +0100

launchpad-buildd (12) unstable; urgency=low

  * Implement V1.0new protocol.
  * Add in OGRE support
  * Add in archindep support
  * If upgrading from < v12, will remove -A from sbuildargs and add in
    a default ogrepath to any buildd configs found in /etc/launchpad-buildd
  * Prevent launchpad-buildd init from starting ~ files

 -- Daniel Silverstone <daniel.silverstone@canonical.com>  Sun,  2 Oct 2005 23:20:08 +0100

launchpad-buildd (11) unstable; urgency=low

  * Quieten down the slave scripts and make them prettier for the logs.
  * make unpack-chroot uncompress the chroot and keep it uncompressed if
    possible. This fixes bug#2699
  * Make the slave run the process reaper run even if the build failed.

 -- Daniel Silverstone <daniel.silverstone@canonical.com>  Fri, 30 Sep 2005 00:24:45 +0100

launchpad-buildd (10) unstable; urgency=low

  * Make sure /etc/source-dependencies is present in the postinst.
    (just need to be touched)

 -- Daniel Silverstone <daniel.silverstone@canonical.com>  Wed, 28 Sep 2005 22:02:26 +0100

launchpad-buildd (9) unstable; urgency=low

  * Implement /filecache/XXX urls in the slave to permit larger file transfer

 -- Daniel Silverstone <daniel.silverstone@canonical.com>  Tue, 27 Sep 2005 13:16:52 +0100

launchpad-buildd (8) unstable; urgency=low

  * spiv's crappy spawnFDs implementation needs an int not a file handle
    and can't cope with converting one to the other :-(

 -- Daniel Silverstone <daniel.silverstone@canonical.com>  Tue, 27 Sep 2005 02:18:05 +0100

launchpad-buildd (7) unstable; urgency=low

  * Made sure the slave puts /dev/null on the subprocess stdin.

 -- Daniel Silverstone <daniel.silverstone@canonical.com>  Tue, 27 Sep 2005 01:52:50 +0100

launchpad-buildd (6) unstable; urgency=low

  * Removed slavechroot.py from installed set.

 -- Daniel Silverstone <daniel.silverstone@canonical.com>  Thu, 15 Sep 2005 11:39:25 +0100

launchpad-buildd (5) unstable; urgency=low

  * Add slave tool and example chroot configuration
  * Added debootstrap and dpkg-dev to the dependencies

 -- Daniel Silverstone <daniel.silverstone@canonical.com>  Fri,  9 Sep 2005 16:38:22 +0100

launchpad-buildd (4) unstable; urgency=low

  * Add sbuild.conf which was previously missing
  * Fix up abort protocol and various other bits in the slave

 -- Daniel Silverstone <daniel.silverstone@canonical.com>  Fri,  9 Sep 2005 14:24:31 +0100

launchpad-buildd (3) unstable; urgency=low

  * Modified postinst to make sure ccache and log dirs are created
    even if the user already exists.

 -- Daniel Silverstone <daniel.silverstone@canonical.com>  Wed,  7 Sep 2005 15:50:36 +0100

launchpad-buildd (2) unstable; urgency=low

  * Fixes to postinst to make sure ccache and log dirs are created if missing.
  * Added README to explain how to build the package.

 -- Daniel Silverstone <daniel.silverstone@canonical.com>  Thu,  1 Sep 2005 10:46:08 +0100

launchpad-buildd (1) unstable; urgency=low

  * Initial version

 -- Daniel Silverstone <daniel.silverstone@canonical.com>  Mon, 13 Jun 2005 11:08:38 +0100
<|MERGE_RESOLUTION|>--- conflicted
+++ resolved
@@ -1,6 +1,6 @@
 launchpad-buildd (127) UNRELEASED; urgency=low
 
-<<<<<<< HEAD
+  [ William Grant ]
   * Switch from an internal sbuild fork to the system package.
     - Dropped copy of sbuild.
     - Install ~buildd/.sbuildrc instead of ~buildd/.lp-sbuildrc.
@@ -10,19 +10,12 @@
   * Refactor lpbuildd.binarypackage tests to be readable.
   * Drop duplicated paths from the config file.
 
- -- William Grant <wgrant@ubuntu.com>  Mon, 11 May 2015 20:55:37 +1000
-=======
-  [ William Grant ]
-  * Refactor lpbuildd.binarypackage tests to be readable.
-  * Drop duplicated paths from the config file.
-
   [ Colin Watson ]
   * Apply more reasonable log handling, as well as logrotate.
     RotatableFileLogObserver class borrowed from Launchpad, amended to use
     SIGHUP as its reopening signal.
 
- -- William Grant <wgrant@ubuntu.com>  Sat, 18 Apr 2015 06:41:52 +1000
->>>>>>> 8d16b181
+ -- William Grant <wgrant@ubuntu.com>  Mon, 11 May 2015 20:55:37 +1000
 
 launchpad-buildd (126) trusty; urgency=medium
 
