--- conflicted
+++ resolved
@@ -2,19 +2,16 @@
 
   * Set the hostname and FQDN of LXD containers to match the host system,
     though with an IP address pointing to the container (LP: #1747015).
+  * Tolerate chroot tarballs with a top-level directory other than
+    chroot-autobuild/.
 
  -- Colin Watson <cjwatson@ubuntu.com>  Tue, 08 May 2018 10:36:22 +0100
 
 launchpad-buildd (161) xenial; urgency=medium
 
   * Pass build URL to snapcraft using SNAPCRAFT_IMAGE_INFO.
-<<<<<<< HEAD
   * Add an option to generate source tarballs for snaps after pulling
     external dependencies (LP: #1763639).
-=======
-  * Tolerate chroot tarballs with a top-level directory other than
-    chroot-autobuild/.
->>>>>>> 3f395fde
 
  -- Colin Watson <cjwatson@ubuntu.com>  Mon, 23 Apr 2018 09:44:49 +0100
 
