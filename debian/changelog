--- conflicted
+++ resolved
@@ -4,6 +4,8 @@
     system path, using pybuild.  setup.py now installs buildd-slave.tac in
     the lpbuildd package rather than data_files in order not to pollute the
     top level of a virtualenv.
+  * Fall back to the package name from AC_INIT when expanding $(PACKAGE) in
+    translation configuration files if no other definition can be found.
 
  -- Colin Watson <cjwatson@ubuntu.com>  Wed, 22 Nov 2017 15:24:06 +0000
 
@@ -14,7 +16,6 @@
   * Replace shell_escape function with shlex.quote (Python 3) or pipes.quote
     (Python 2).
   * Fix handling of null/empty-domain case in generate_pots.
-<<<<<<< HEAD
   * Make Backend.run(cwd=) work, and refactor BuildLiveFS and BuildSnap to
     use it.  This fixes translation templates builds, which were assuming
     that this worked.
@@ -27,12 +28,6 @@
     LP #1731519.
 
  -- Colin Watson <cjwatson@ubuntu.com>  Mon, 13 Nov 2017 16:11:17 +0000
-=======
-  * Fall back to the package name from AC_INIT when expanding $(PACKAGE) in
-    translation configuration files if no other definition can be found.
-
- -- Colin Watson <cjwatson@ubuntu.com>  Thu, 09 Nov 2017 12:08:42 +0000
->>>>>>> 4999fd8a
 
 launchpad-buildd (155) xenial; urgency=medium
 
