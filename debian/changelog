--- conflicted
+++ resolved
@@ -1,17 +1,15 @@
-<<<<<<< HEAD
+launchpad-buildd (146) UNRELEASED; urgency=medium
+
+  * buildsnap: Initialise git submodules (LP: #1694413).
+
+ -- Colin Watson <cjwatson@ubuntu.com>  Wed, 31 May 2017 11:19:36 +0100
+
 launchpad-buildd (145) xenial; urgency=medium
 
   * buildrecipe: Explicitly mark the local apt archive as trusted
     (LP: #1701826).
 
  -- Colin Watson <cjwatson@ubuntu.com>  Mon, 03 Jul 2017 15:03:51 +0100
-=======
-launchpad-buildd (145) UNRELEASED; urgency=medium
-
-  * buildsnap: Initialise git submodules (LP: #1694413).
-
- -- Colin Watson <cjwatson@ubuntu.com>  Wed, 31 May 2017 11:19:36 +0100
->>>>>>> 43ceba18
 
 launchpad-buildd (144) xenial; urgency=medium
 
