launchpad-buildd (166) UNRELEASED; urgency=medium

  [ Colin Watson ]
  * Run all tests at package build time, not just those in lpbuildd.tests.

  [ Tobias Koch ]
  * Update LXD backend to work with LXD 3.
<<<<<<< HEAD
  * buildlivefs: support passing a REPO_SNAPSHOT_STAMP variable into the
    environment, used to generate images with identical version of Debian
    packages during parallelized image builds.
=======
  * buildlivefs: support passing a COHORT_KEY variable into the
    environment, used to pre-seed images with identical versions of
    snaps during parallelized image builds.
>>>>>>> d6e3af31

 -- Colin Watson <cjwatson@ubuntu.com>  Thu, 25 Oct 2018 10:03:14 +0100

launchpad-buildd (165) xenial; urgency=medium

  [ Steve Langasek, Tobias Koch ]
  * buildlivefs: support passing an IMAGE_TARGETS variable into the
    environment, for projects (i.e., ubuntu-cpc) that produce multiple
    images as part of a single build, in order to be selective about what
    builds to run.

  [ Colin Watson ]
  * Set SNAPCRAFT_BUILD_ENVIRONMENT=host when building snaps (LP: #1791201).
  * Call gatherResults in a different thread so that it doesn't block
    responses to XML-RPC requests (LP: #1795877).

 -- Colin Watson <cjwatson@ubuntu.com>  Fri, 19 Oct 2018 08:10:22 +0100

launchpad-buildd (164) xenial; urgency=medium

  * Configure snap proxy settings for Subversion (LP: #1668358).

 -- Colin Watson <cjwatson@ubuntu.com>  Thu, 16 Aug 2018 16:32:41 +0100

launchpad-buildd (163) xenial; urgency=medium

  * Revert change to tolerate chroot tarballs with a top-level directory
    other than chroot-autobuild/; this breaks symlink unpacking.

 -- Colin Watson <cjwatson@ubuntu.com>  Wed, 13 Jun 2018 00:23:35 +0100

launchpad-buildd (162) xenial; urgency=medium

  * Set the hostname and FQDN of LXD containers to match the host system,
    though with an IP address pointing to the container (LP: #1747015).
  * Tolerate chroot tarballs with a top-level directory other than
    chroot-autobuild/.
  * If the extra build arguments include fast_cleanup: True, then skip the
    final cleanup steps of the build.  This can be used when building in a
    VM that is guaranteed to be torn down after the build.
  * Refactor VCS operations from lpbuildd.target.build_snap out to a module
    that can be used by other targets.
  * Allow checking out a git tag rather than a branch (LP: #1687078).
  * Add a local unauthenticated proxy on port 8222, which proxies through to
    the remote authenticated proxy.  This should allow running a wider range
    of network clients, since some of them apparently don't support
    authenticated proxies very well (LP: #1690834, #1753340).
  * Run tar with correct working directory when building source tarballs for
    snaps.

 -- Colin Watson <cjwatson@ubuntu.com>  Tue, 12 Jun 2018 08:50:40 +0100

launchpad-buildd (161) xenial; urgency=medium

  * Pass build URL to snapcraft using SNAPCRAFT_IMAGE_INFO.
  * Add an option to generate source tarballs for snaps after pulling
    external dependencies (LP: #1763639).

 -- Colin Watson <cjwatson@ubuntu.com>  Mon, 23 Apr 2018 09:44:49 +0100

launchpad-buildd (160) xenial; urgency=medium

  * Install sudo if installing snapcraft as a snap, since in that case
    snapcraft's usual dependency on it is ineffective.

 -- Colin Watson <cjwatson@ubuntu.com>  Fri, 23 Mar 2018 22:43:38 +0000

launchpad-buildd (159) xenial; urgency=medium

  * Allow all snapd services in the policy-rc.d we install in LXD
    containers; for better or worse, snapd.postinst (via deb-systemd-invoke)
    won't start any of them, including snapd itself, if any of them is
    forbidden.  Mask snapd.refresh.timer so that it doesn't cause trouble.
  * Allow optionally installing snapcraft as a snap (LP: #1737994).
  * If Launchpad passes a build_url item in the extra build arguments, then
    emit it at the start of the log.
  * Make buildd-slave.tac compatible with Twisted >= 17.1.0, which drops
    support for passing an unqualified port to strports.service.

 -- Colin Watson <cjwatson@ubuntu.com>  Fri, 23 Mar 2018 07:53:24 +0000

launchpad-buildd (158) xenial; urgency=medium

  [ Steve Langasek ]
  * Support passing a snap channel into a livefs build through the
    environment.

  [ Christopher Glass ]
  * Add support for passing apt proxies to live-build.

 -- Colin Watson <cjwatson@ubuntu.com>  Mon, 15 Jan 2018 10:04:42 +0000

launchpad-buildd (157) xenial; urgency=medium

  [ Colin Watson ]
  * Normalise Python packaging.  We now install our modules on the normal
    system path, using pybuild.  setup.py now installs buildd-slave.tac in
    the lpbuildd package rather than data_files in order not to pollute the
    top level of a virtualenv.
  * Fall back to the package name from AC_INIT when expanding $(PACKAGE) in
    translation configuration files if no other definition can be found.
  * Set SNAPCRAFT_BUILD_INFO=1 to tell snapcraft to generate a manifest.

  [ William Grant ]
  * Fix inclusion of buildd-slave.tac in MANIFEST.in.
  * Fix check-implicit-pointer-functions symlink for new python-lpbuildd path.

 -- Colin Watson <cjwatson@ubuntu.com>  Wed, 29 Nov 2017 14:16:04 +0000

launchpad-buildd (156) xenial; urgency=medium

  * Remove useless cwd argument passed to subprocess.check_call from
    Chroot.run.
  * Replace shell_escape function with shlex.quote (Python 3) or pipes.quote
    (Python 2).
  * Fix handling of null/empty-domain case in generate_pots.
  * Make Backend.run(cwd=) work, and refactor BuildLiveFS and BuildSnap to
    use it.  This fixes translation templates builds, which were assuming
    that this worked.
  * Remove executable bit from
    lpbuildd/target/generate_translation_templates.py.
  * Grant mac_admin and mac_override capabilities to LXD containers.  These
    are needed to load AppArmor profiles when installing the core snap
    (LP: #1730376).
  * Explicitly install udev when building snaps or livefses, to work around
    LP #1731519.

 -- Colin Watson <cjwatson@ubuntu.com>  Mon, 13 Nov 2017 16:11:17 +0000

launchpad-buildd (155) xenial; urgency=medium

  * Refactor lpbuildd.pottery.intltool to avoid calling chdir.
  * Merge TranslationTemplatesBuildState.{INSTALL,GENERATE} into a single
    state.
  * Convert generate-translation-templates to the new Operation framework.
  * Use Python 3-style print functions.
  * Make urllib imports Python 3-compatible.
  * Make xmlrpc imports Python 3-compatible.
  * Make configparser imports Python 3-compatible.
  * Handle dict API changes in Python 3.
  * Raise more useful exceptions when LXD.copy_in or LXD.copy_out fail.
  * Make Backend.run implementations print command output if echo and
    get_output are both true.
  * Make Backend.is_package_available handle the case where the requested
    package name is purely virtual (LP: #1732511).

 -- Colin Watson <cjwatson@ubuntu.com>  Thu, 02 Nov 2017 11:42:24 +0000

launchpad-buildd (154) xenial; urgency=medium

  * The previous patch was labouring under mistaken assumptions: it's
    actually the mounted-dev Upstart job that we race with in trusty
    containers, so neuter that instead.

 -- Colin Watson <cjwatson@ubuntu.com>  Thu, 19 Oct 2017 10:29:30 +0100

launchpad-buildd (153) xenial; urgency=medium

  * Defend against racing with udev to create loop devices in trusty
    containers (LP: #1723216).

 -- Colin Watson <cjwatson@ubuntu.com>  Wed, 18 Oct 2017 07:57:32 +0100

launchpad-buildd (152) xenial; urgency=medium

  [ Colin Watson ]
  * Accept a "debug" entry in livefs arguments, which enables detailed
    live-build debugging.
  * Set SHELL=/bin/sh in snap builds, since it was previously passed through
    by the chroot backend and some build systems expect SHELL to be set
    (LP: #1716739).

  [ Robert C Jennings ]
  * LXD: Do not drop sys_rawio capability (LP: #1716060).

 -- Colin Watson <cjwatson@ubuntu.com>  Wed, 13 Sep 2017 14:51:48 +0100

launchpad-buildd (151) xenial; urgency=medium

  * Run snapd with SNAPPY_STORE_NO_CDN=1, since the buildd network isn't
    allowed to talk to the CDN.
  * Create loop devices in LXD containers manually using mknod rather than
    as LXD-managed devices, since the latter involves bind-mounting
    individual devices which confuses some livecd-rootfs scripts.

 -- Colin Watson <cjwatson@ubuntu.com>  Fri, 08 Sep 2017 01:41:20 +0100

launchpad-buildd (150) xenial; urgency=medium

  * Tell LXD to disable seccomp on powerpc, since it doesn't work there on
    Linux 4.4.
  * Make loop devices available to LXD containers.

 -- Colin Watson <cjwatson@ubuntu.com>  Wed, 06 Sep 2017 12:29:38 +0100

launchpad-buildd (149) xenial; urgency=medium

  * Clamp the TCP MSS on the LXD bridge interface to the path MTU, to avoid
    problems in environments where the path MTU is lower than 1500.

 -- Colin Watson <cjwatson@ubuntu.com>  Fri, 01 Sep 2017 13:51:38 +0100

launchpad-buildd (148) xenial; urgency=medium

  * Move the contents of /usr/share/launchpad-buildd/slavebin/ into bin/ in
    the source package, to keep things a bit more organised.
  * Run tests at build time, now that python-txfixtures is in
    ppa:launchpad/ubuntu/ppa (and >= zesty).
  * Drop qemu emulation support.  It was quite unreliable, and we've had
    real hardware for a while.
  * Remove most architecture hardcoding from lpbuildd.util, relying on
    dpkg-architecture instead.
  * Use bzr's command-line interface rather than bzrlib, to ease porting to
    Python 3.
  * Rewrite update-debian-chroot in Python, allowing it to use lpbuildd.util
    and to have unit tests.
  * Rewrite override-sources-list in Python, allowing it to have unit tests.
  * Rewrite add-trusted-keys in Python, allowing it to have unit tests.
  * Configure sbuild to use schroot sessions rather than sudo.
  * Rewrite unpack-chroot and remove-build in Python, allowing them to have
    unit tests.
  * Rewrite mount-chroot and umount-chroot in Python, allowing them to have
    unit tests.
  * Rewrite scan-for-processes in Python, allowing it to have unit tests.
  * Improve "RUN:" log messages to be copy-and-pasteable as shell commands,
    which is sometimes useful while debugging.
  * Convert buildlivefs to the new Operation framework and add unit tests.
  * Convert buildsnap to the new Operation framework and add unit tests.
  * Add a LXD backend.
  * Switch snap builds to the LXD backend.
  * Switch livefs builds to the LXD backend.

 -- Colin Watson <cjwatson@ubuntu.com>  Wed, 30 Aug 2017 15:18:41 +0100

launchpad-buildd (147) xenial; urgency=medium

  * Revert change to run snapcraft as non-root with passwordless sudo; this
    broke "type: os" and "type: kernel" snap builds, and requires more
    thought.

 -- Colin Watson <cjwatson@ubuntu.com>  Tue, 25 Jul 2017 13:48:10 +0100

launchpad-buildd (146) xenial; urgency=medium

  * buildsnap: Initialise git submodules (LP: #1694413).
  * Run snapcraft as non-root with passwordless sudo, since we run into
    buggy corner cases in some plugins when running as root (LP: #1702656).

 -- Colin Watson <cjwatson@ubuntu.com>  Tue, 18 Jul 2017 17:03:36 +0100

launchpad-buildd (145) xenial; urgency=medium

  * buildrecipe: Explicitly mark the local apt archive as trusted
    (LP: #1701826).

 -- Colin Watson <cjwatson@ubuntu.com>  Mon, 03 Jul 2017 15:03:51 +0100

launchpad-buildd (144) xenial; urgency=medium

  * buildsnap: Fix revision_id computation to handle the case where
    --git-path is not passed.

 -- Colin Watson <cjwatson@ubuntu.com>  Mon, 15 May 2017 21:45:16 +0100

launchpad-buildd (143) xenial; urgency=medium

  * Record the branch revision used to build a snap and return it along with
    other XML-RPC status information (LP: #1679157).
  * Write out trusted keys sent by buildd-manager (LP: #1626739).
  * Add tests for lpbuildd.pottery, extracted from Launchpad.
  * Configure a git:// proxy for snap builds (LP: #1663920).
  * buildsnap: If --git-repository is passed but --git-path is not, build
    the default branch of the repository (LP: #1688224).

 -- Colin Watson <cjwatson@ubuntu.com>  Fri, 12 May 2017 16:47:57 +0100

launchpad-buildd (142) trusty; urgency=medium

  * lpbuildd.binarypackage: Pass DEB_BUILD_OPTIONS=noautodbgsym if we have
    not been told to build debug symbols (LP: #1623256).
  * debian/upgrade-config, lpbuildd.slave: Drop compatibility with ancient
    pre-lucid versions of python-apt.
  * lpbuildd.pottery.intltool: Remove unused and Python-3-unfriendly
    string/file conditional from ConfigFile.__init__.
  * Use Python-3-compatible forms of "print" and "except".
  * buildsnap: Set SNAPCRAFT_SETUP_CORE=1 during pull phase so that
    snapcraft will fetch and unpack the core snap for classic confinement
    when necessary (LP: #1650946).

 -- Colin Watson <cjwatson@ubuntu.com>  Fri, 10 Feb 2017 14:53:43 +0000

launchpad-buildd (141) trusty; urgency=medium

  * buildsnap: Grant access to the proxy during the build phase as well as
    during the pull phase (LP: #1642281).
  * buildsnap: Grant access to the proxy during the repo phase, allowing the
    base branch to be fetched from an external site.

 -- Colin Watson <cjwatson@ubuntu.com>  Mon, 05 Dec 2016 19:05:50 +0000

launchpad-buildd (140) trusty; urgency=medium

  * buildsnap: Catch urllib2.URLError as well as urllib2.HTTPError when
    trying to revoke the proxy token (LP: #1610916).
  * lpbuildd.snap: Upload *.manifest files as well as *.snap (LP: #1608432).
  * buildsnap: Set https_proxy to an http:// URL rather than https://; the
    former is more accurate anyway and the latter breaks npm (LP: #1588870).

 -- Colin Watson <cjwatson@ubuntu.com>  Fri, 16 Sep 2016 17:39:12 +0100

launchpad-buildd (139) trusty; urgency=medium

  * buildsnap: Set LANG=C.UTF-8 when running snapcraft.

 -- Colin Watson <cjwatson@ubuntu.com>  Tue, 05 Apr 2016 16:11:01 +0100

launchpad-buildd (138) trusty; urgency=medium

  [ Colin Watson ]
  * slave-prep: Output current versions of git-build-recipe, git, and
    qemu-user-static.
  * Always raise exception instances rather than using the two-argument form
    of raise.
  * buildsnap: Run just "snapcraft" rather than "snapcraft all"; works with
    snapcraft << 2.0 and >= 2.3.
  * sbuild-package: Default LANG/LC_ALL to C.UTF-8 (LP: #1552791).

  [ Kit Randel ]
  * Add http/s proxy support for snap builds.
  * Refactor buildsnap into distinct repo, pull, build and proxy token
    revocation phases.

 -- Colin Watson <cjwatson@ubuntu.com>  Thu, 03 Mar 2016 15:44:12 -0300

launchpad-buildd (137) trusty; urgency=medium

  * Remove handling for pre-karmic versions of Twisted that didn't support
    --umask.
  * Stop cleaning /var/log/launchpad-buildd/ from cron; logrotate handles
    that now.
  * Configure systemd-timesyncd to use the NTP server configured in
    /etc/launchpad-buildd/default.
  * Try to load the nbd module when starting launchpad-buildd
    (LP: #1531171).
  * buildrecipe: Add option parsing framework.
  * Use git-build-recipe to run git-based recipe builds (LP: #1453022).

 -- Colin Watson <cjwatson@ubuntu.com>  Mon, 18 Jan 2016 11:50:05 +0000

launchpad-buildd (136) trusty; urgency=medium

  * Use twisted.python.log.msg rather than print to write to the log file.
    Twisted 15.2's stdio wrapper tries to decode as ASCII and thus breaks on
    sbuild's UTF-8 section markers, and this seems to be the simplest way to
    fix that while preserving source compatibility with earlier versions of
    Twisted.
  * Add Python packaging files so that Launchpad's test suite can
    incorporate this as a Python dependency rather than requiring
    python-lpbuildd to be installed on the test system.

 -- Colin Watson <cjwatson@ubuntu.com>  Fri, 13 Nov 2015 13:59:48 +0000

launchpad-buildd (135) trusty; urgency=medium

  * debian/control: Require python-debian (>= 0.1.23), needed for changes in
    launchpad-buildd 133.
  * debian/control: Drop dependency on linux32.  It's been in util-linux for
    ages, which is Essential, and utopic dropped the Provides.
  * debian/launchpad-buildd.init: Set "Should-Start: cloud-init" to ensure
    that launchpad-buildd is started after the hostname is set.
  * Simplify BuilddSlaveTestSetup slightly.

 -- Colin Watson <cjwatson@ubuntu.com>  Thu, 29 Oct 2015 17:49:57 +0000

launchpad-buildd (134) trusty; urgency=medium

  * buildsnap: Drop explicit installation of sudo, now fixed in snapcraft.
  * Rewrite debian/rules in modern dh style.
  * buildsnap: Pass SNAPCRAFT_LOCAL_SOURCES=1 to snapcraft so that it uses
    the build's sources.list.

 -- Colin Watson <cjwatson@ubuntu.com>  Thu, 24 Sep 2015 10:20:13 +0100

launchpad-buildd (133) trusty; urgency=medium

  * Liberalise dep-wait matching regexes slightly so that they match
    multi-line output properly, as in the case where multiple
    build-dependencies are uninstallable.
  * If there is a mix of definite and dubious dep-wait output, then analyse
    the situation rather than trusting just the definite information.
  * Handle architecture restrictions, architecture qualifications, and
    restriction formulas (build profiles) in build-dependencies.
  * Add support for building snaps (LP: #1476405).
  * slave-prep: Output current python-debian version, useful for debugging
    build-dependency parsing problems.
  * Strip qualifications and restrictions even from dep-waits derived solely
    from sbuild output.

 -- Colin Watson <cjwatson@ubuntu.com>  Tue, 04 Aug 2015 22:58:47 +0100

launchpad-buildd (132) trusty; urgency=medium

  * Fix incorrect dscpath construction that caused a crash when analysing
    dubious dep-wait cases.

 -- Colin Watson <cjwatson@ubuntu.com>  Wed, 15 Jul 2015 12:09:08 +0100

launchpad-buildd (131) trusty; urgency=medium

  * slave-prep: Output current sbuild version, now that it's a separate
    package.
  * buildrecipe: Pass --only-source to "apt-get build-dep" to force it to
    use the source package we care about rather than trying to map through
    binary package names.
  * Make sbuild use "sudo -E" rather than just sudo.  It will still filter
    the environment itself, but this means that variables such as
    DEB_BUILD_OPTIONS will be passed through given our standard buildd
    sudoers configuration.
  * Analyse dubious dep-wait cases ("but it is not installed" or "but it is
    not going to be installed") manually to check whether any direct
    build-dependencies are missing, and if so generate an appropriate
    dep-wait (LP: #1468755).

 -- Colin Watson <cjwatson@ubuntu.com>  Mon, 13 Jul 2015 14:16:11 +0100

launchpad-buildd (130) trusty; urgency=medium

  * Reimplement build-dependency installation for recipes by hand using
    sbuild-like logic, allowing us to drop use of pbuilder (LP: #728494) and
    support :native in recipe build-dependencies (LP: #1322294).
  * Stop cleaning /home/buildd/public_html/ddebs/ and
    /home/buildd/public_html/translations/, now that we're using an sbuild
    that doesn't publish anything there.
  * Drop apache2 dependency, which was only needed for old-style
    ddeb/translation publishing.

 -- Colin Watson <cjwatson@ubuntu.com>  Mon, 29 Jun 2015 17:56:52 +0100

launchpad-buildd (129) trusty; urgency=low

  [ William Grant ]
  * Tighten apt depwait parsing to not return uninstallable deps as missing.

 -- Colin Watson <cjwatson@ubuntu.com>  Thu, 04 Jun 2015 11:42:13 +0100

launchpad-buildd (128) trusty; urgency=medium

  [ Colin Watson ]
  * Use sbuild's --resolve-alternatives mode, to match the behaviour of the
    old internal sbuild fork.

 -- William Grant <wgrant@ubuntu.com>  Tue, 26 May 2015 11:27:26 +1000

launchpad-buildd (127) trusty; urgency=low

  [ William Grant ]
  * Switch from an internal sbuild fork to the system package.
    - Dropped copy of sbuild.
    - Install ~buildd/.sbuildrc instead of ~buildd/.lp-sbuildrc.
    - Clean and update sbuildrc.
    - Write out /CurrentlyBuilding from Python.
    - Rewrite failure stage and depwait detection to cope with modern sbuild.
  * Refactor lpbuildd.binarypackage tests to be readable.
  * Drop duplicated paths from the config file.

  [ Colin Watson ]
  * Apply more reasonable log handling, as well as logrotate.
    RotatableFileLogObserver class borrowed from Launchpad, amended to use
    SIGHUP as its reopening signal.

 -- Colin Watson <cjwatson@ubuntu.com>  Wed, 20 May 2015 13:38:51 +0100

launchpad-buildd (126) trusty; urgency=medium

  [ Colin Watson ]
  * Build with dpkg-deb -Zgzip, so that the resulting .deb can still be
    installed on lucid.
  * Drop support for running binarypackage builds without a "suite"
    argument; Launchpad has passed this for all binarypackage builds since
    2007.
  * Expect a "distribution" argument in binarypackage and pass it to
    sbuild's --archive option (LP: #1348077).  Remove the hardcoded
    --archive=ubuntu from the configuration file.
  * upgrade-config: Use python-apt for version comparison (LP: #574713).
  * debian/launchpad-buildd.cron.daily: Remove old ddebs and translations
    directories recursively (LP: #1417893).

  [ William Grant ]
  * Remove the 1GB RLIMIT_AS for recipe builds. All virtual builders now have
    4GiB of RAM, so even maxing out a 32-bit address space can't cause much
    trashing. This also fixes build dependency installation for some packages,
    as the ulimit was erroneously applied to more than just the tree build
    phase (LP: #693524).
  * Drop the long-obsolete "debian" alias for the "binarypackage" build
    manager (LP: #538844).

  [ Adam Conrad ]
  * Avoid removing the buildlog in the cron.daily cleanup job, so that we
    don't end up removing it and crashing lp-buildd on a long-hung build.

 -- Colin Watson <cjwatson@ubuntu.com>  Fri, 06 Feb 2015 21:03:36 +0000

launchpad-buildd (125) trusty; urgency=medium

  [ Dimitri John Ledkov ]
  * Enable verbose build logs (LP: #516208).

  [ Colin Watson ]
  * Calculate the FQDN dynamically in sbuildrc rather than substituting it
    in from the postinst.  This is friendlier to scalingstack, where a
    single image is used for multiple guests.
  * Set V=1 rather than DH_VERBOSE=1, in line with Debian buildds and to
    cover some more build systems (see https://bugs.debian.org/751528).
  * Fix lpbuildd.livefs tests to account for the "suite" argument no longer
    being accepted.
  * Set LANG=C.UTF-8 when running "bzr builder", to ensure that it can
    handle UTF-8 file and author names (LP: #1273487).

  [ Adam Conrad ]
  * scan-for-processes: Don't explode if one of the processes we were
    going to kill completes before we get around to killing it.

 -- Colin Watson <cjwatson@ubuntu.com>  Mon, 04 Aug 2014 08:51:37 +0200

launchpad-buildd (124) hardy; urgency=medium

  [ Adam Conrad ]
  * Make launchpad-buildd more self-contained to avoid sbuild conflict:
    - Move our forked sbuild to /usr/share/launchpad-buildd/slavebin
    - Look for and use ~/.lp-sbuildrc instead of ~/.sbuildrc
    - Move /etc/sbuild.conf to /usr/share/launchpad-buildd/sbuild.conf
    - Move our internal helper binaries to /usr/share/launchpad-buildd
    - Remove now unnecessary lintian overrides for launchpad-buildd
  * Remove empty and obsolete /usr/share/launchpad-buildd/lpbuildd
  * Update Standards-Version, and switch Conflicts to Breaks/Replaces.
  * Remove instance configuration from /etc/launchpad-buildd/ on purge.

  [ Colin Watson ]
  * Install ltsp-server (but not its Recommends) for i386 livefs builds, as
    Edubuntu needs it.
  * Stop accepting the "suite" argument to livefs builds, now that Launchpad
    has been updated to use the newer series/pocket protocol.

 -- Colin Watson <cjwatson@ubuntu.com>  Fri, 04 Jul 2014 16:24:26 +0100

launchpad-buildd (123) hardy; urgency=medium

  * Fix handling of livefs builds for the -proposed pocket.
  * Accept an "extra_ppas" entry in livefs arguments, which is passed to
    livecd-rootfs to request that the image be built against additional
    PPAs.

 -- Colin Watson <cjwatson@ubuntu.com>  Sun, 22 Jun 2014 16:10:44 +0100

launchpad-buildd (122) hardy; urgency=medium

  * Drop the status_dict XML-RPC method, now that the master uses the
    new-style dict-flavoured status method.
  * Don't add symlinks to the results of livefs builds (LP: #1247461).
  * Cope with builds that return multiple files with identical content.
  * If a build is aborted between subprocesses, pretend that it was
    terminated by a signal.

 -- Colin Watson <cjwatson@ubuntu.com>  Tue, 13 May 2014 16:46:52 +0100

launchpad-buildd (121) hardy; urgency=medium

  * Retry "apt-get update" on failure after a short delay, as this
    occasionally fails due to racing with an archive pulse.
  * Go back to setting explicit values for LANG, LC_ALL, and LANGUAGE rather
    than unsetting them, since otherwise sudo/pam_env may fill in unwanted
    values from /etc/default/locale.

 -- Colin Watson <cjwatson@ubuntu.com>  Tue, 28 Jan 2014 13:40:40 +0000

launchpad-buildd (120) hardy; urgency=low

  [ Colin Watson ]
  * Unset LANG and LC_ALL rather than setting them to C, and unset a number
    of other environment variables too (including DISPLAY and TERM), in line
    with Debian buildds.
  * Make the status XML-RPC method a synonym for status_dict.
  * Add a new "livefs" build manager, based on livecd-rootfs/BuildLiveCD
    (LP: #1247461).
  * Remove virtualization check from buildrecipe.  It was a rather futile
    security check as escaping chroots is trivial, and it will fail when the
    PPA builder pool is converted to scalingstack.

  [ Adam Conrad ]
  * update-debian-chroot: Allow arm64-on-x86 builds with qemu-aarch64-static.
  * slave-prep: output current dpkg-dev version for debugging purposes.

 -- Colin Watson <cjwatson@ubuntu.com>  Thu, 23 Jan 2014 12:30:54 +0000

launchpad-buildd (119) hardy; urgency=low

  * Mount /dev/pts with -o gid=5,mode=620 to avoid needing pt_chown.

 -- Adam Conrad <adconrad@ubuntu.com>  Thu, 10 Oct 2013 08:56:07 -0600

launchpad-buildd (118) hardy; urgency=low

  [ William Grant ]
  * Fix fallback to PACKAGEFAIL of unknown sbuild DEPFAIL conditions
    (LP: #1235038).

  [ Colin Watson ]
  * Fail the builder immediately if $HOME/.sbuildrc is corrupt
    (LP: #1235287).
  * Add a status_dict XML-RPC method for better extensibility, including
    reporting the python-lpbuildd version (LP: #680514).

 -- William Grant <william.grant@canonical.com>  Tue, 08 Oct 2013 15:09:47 +1100

launchpad-buildd (117) hardy; urgency=low

  * Fix dep-wait detection when recipes fail to install build-dependencies
    (LP: #1234621).
  * Remove *.pyc files from source tree on clean.

 -- Colin Watson <cjwatson@ubuntu.com>  Thu, 03 Oct 2013 12:43:27 +0100

launchpad-buildd (116) hardy; urgency=low

  [ Colin Watson ]
  * Remove obsolete BuilderStatus.ABORTED.
  * Remove obsolete BuildDSlave.fetchFile method, unused since October 2005.
  * If the expected .changes file doesn't exist, consider this as a package
    build failure rather than crashing (LP: #993642).
  * Don't attempt to read entire files into memory at once when storing them
    in the file cache.
  * Rearrange build log searching to avoid reading the entire build log into
    memory at once (LP: #1227086).

  [ Adam Conrad ]
  * Tidy up log formatting of the "Already reaped..." message. 

 -- Colin Watson <cjwatson@ubuntu.com>  Fri, 27 Sep 2013 13:08:59 +0100

launchpad-buildd (115) hardy; urgency=low

  [ Adam Conrad ]
  * Short the readlink call in scan-for-process with a true to avoid
    prematurely exiting the process scan when tripping over zombies.
  * Write to temporary cache files and then rename after validation
    to avoid the cache containing broken aborted files (LP: #471076)
  * Skip nonexistent directories in cron cleanup code to avoid vomit
    in cron log on fresh installs that lack those dirs (LP: #559115)
  * Build buildd-slave-example.conf from template-buildd-slave.conf
    using buildd-genconfig at package build time so it's not stale.
  * Add a build-dependency on python to make buildd-genconfig work.
  * Add kernel name (hey, we might build on another kernel some day)
    and hostname (to help us track build host issues) to uname call.
  * Add x32 and ppc64el to the list of 64-bit arches for linux64.
  * Strip trailing whitespace in buildd-genconfig because I'm anal.
  * Mangle recipe versions to match backports policy (LP: #1095103)
  * Make scan-for-processes log output match the other slave helpers.

  [ Colin Watson ]
  * Move scan-for-processes up to the top-level slave code so that it is
    available for more general use.
  * Make abort work properly, calling scan-for-processes to kill all
    processes in the chroot.

 -- Colin Watson <cjwatson@ubuntu.com>  Thu, 29 Aug 2013 11:32:23 +0100

launchpad-buildd (114) hardy; urgency=low

  * Don't use the uname-2.6 hack when building on quantal and newer.
  * Display the linux32-faked kernel version before calling sbuild.

 -- Adam Conrad <adconrad@ubuntu.com>  Tue, 24 Apr 2012 07:44:18 -0600

launchpad-buildd (113) hardy; urgency=low

  * Shut up umount-chroot's verbose output, it served its purpose.
  * Yank out sbuild's dependency removal code, as we never once
    checked the return from this anyway, so it's just wasted time.
  * Stop writing to avg-space and avg-time, which we don't use.

 -- Adam Conrad <adconrad@ubuntu.com>  Thu, 22 Mar 2012 04:01:48 -0600

launchpad-buildd (112) hardy; urgency=low

  [ Jelmer Vernooij ]
  * Prevent slave from blowing up when it is aborted before a job has
    started. LP: #497772

  [ Adam Conrad ]
  * Update sbuild-package and update-debian-chroot to use linux32/64
    universally, and to pass --uname-2.6 when available, so we can
    use 3.x.x kernels to build older releases on the buildds.
  * Fix sbuild-package to report the correct number of cores/jobs.
  * Make sure /usr/bin/check-implicit-pointer-functions is called for
    all 64-bit builds on lucid and above, this logic got broken.

 -- Adam Conrad <adconrad@ubuntu.com>  Wed, 25 Jan 2012 11:27:55 -0700

launchpad-buildd (111) hardy; urgency=low

  * Add preppath to buildd-slave-test.conf, to unbreak the LP test suite.

 -- William Grant <wgrant@ubuntu.com>  Fri, 09 Dec 2011 08:58:17 +1100

launchpad-buildd (110) hardy; urgency=low

  [ Jelmer Vernooij ]
  * Use the actual target distroseries name in changelog, rather than
    the same as the last entry. LP: #855479
  * Use os.SEEK_END constant now that all build slaves run at least
    hardy. LP: #239213

  [ Adam Conrad ]
  * Create a new slavebin script called 'slave-prep' to kick off builds:
    - Move useless "echo" fork to slave-prep, and include our version
    - Move ntpdate call from unpack-chroot to slave-prep
    - Add preppath to the default config, and add a version 110 upgrade
      stanza to our config file upgrading script to fix upgrades
  * While doing the above, s/Synching/Syncing/ 'cause it drives me nuts
  * Make slave-prep output versions of bzr, bzr-builder, python-lpbuildd

  [ William Grant ]
  * Log `uname -a` as well.

 -- William Grant <wgrant@ubuntu.com>  Mon, 05 Dec 2011 15:01:43 +1100

launchpad-buildd (109) hardy; urgency=low

  * Use sudo when installing qemu into the chroot.
  * Only install qemu into the chroot when building arm* on x86, so armhf
    builds on armel hosts don't try to do it.

 -- William Grant <wgrant@ubuntu.com>  Tue, 29 Nov 2011 22:02:00 +1100

launchpad-buildd (108) hardy; urgency=low

  [ Adam Conrad ]
  * Use the chroot's dpkg-architecture instead of the base system.

  [ Nick Moffitt ]
  * Fixed up sbuild-package and update-debian-chroot to support
    syscall-emulated ARM builds on non-ARM hardware.
  * Added Recommends for qemu-user-static to launchpad-buildd, as the
    package only exists in Universe in natty and later.

 -- William Grant <wgrant@ubuntu.com>  Tue, 29 Nov 2011 19:52:43 +1100

launchpad-buildd (107) hardy; urgency=low

  * Correction to generate-translation-templates for the new file location.

 -- Martin Pool <mbp@canonical.com>  Mon, 21 Nov 2011 16:28:50 +1100

launchpad-buildd (106) hardy; urgency=low

  * Safer parsing in upgrade-config.
  * Get 'make check' working for the split-out tree.

 -- Martin Pool <mbp@canonical.com>  Mon, 21 Nov 2011 12:19:52 +1100

launchpad-buildd (105.1) hardy; urgency=low

  * Add strict version dependency of launchpad-buildd on python-lpbuildd.
  * Add explicit Python dependency for lintian.

 -- Martin Pool <mbp@canonical.com>  Mon, 21 Nov 2011 12:16:34 +1100

launchpad-buildd (105) hardy; urgency=low

  * Remove attempt to run dpkg-query from inside the slave: each state machine
    step can run only a single iteration.

 -- Martin Pool <mbp@canonical.com>  Fri, 18 Nov 2011 19:18:21 +1100

launchpad-buildd (104) hardy; urgency=low

  * Don't expect bzr-builddeb in the chroot; it's not there.

 -- Martin Pool <mbp@canonical.com>  Fri, 18 Nov 2011 18:46:23 +1100

launchpad-buildd (103) hardy; urgency=low

  * Log dpkg versions from the slave, where they will be externally visible.

 -- Martin Pool <mbp@canonical.com>  Fri, 18 Nov 2011 15:17:08 +1100

launchpad-buildd (102) hardy; urgency=low

  * Show dpkg versions of launchpad-buildd and some other relevant packages at
    startup, for debuggability.

 -- Martin Pool <mbp@canonical.com>  Fri, 18 Nov 2011 13:26:30 +1100

launchpad-buildd (101) hardy; urgency=low

  * Pass -Derror to bzr dailydeb. LP: 890892

 -- Martin Pool <mbp@canonical.com>  Wed, 16 Nov 2011 21:05:12 +1100

launchpad-buildd (100) hardy; urgency=low

  * Move python-lpbuildd to section python.
  * Don't create /var/run/launchpad-buildd during installation, it's
    already created at init-time.
  * Remove unnecessary debian/launchpad-buildd.conffiles. debhelper
    already adds the required conffiles.
  * In buildrecipe, pass -sa to dpkg-buildpackage so the orig tarball(s)
    always get included. LP: #891892

 -- Jelmer Vernooij <jelmer@canonical.com>  Fri, 11 Nov 2011 14:43:31 +0100

launchpad-buildd (99) hardy; urgency=low

  * launchpad-buildd conflicts with sbuild.

 -- Martin Pool <mbp@canonical.com>  Wed, 16 Nov 2011 10:53:43 +1100

launchpad-buildd (98) hardy; urgency=low

  * Add launchpad-buildd dependency on python-apt, as an accomodation for it
    being only a Recommends but actually required by python-debian.  
    LP: #890834

 -- Martin Pool <mbp@canonical.com>  Wed, 16 Nov 2011 10:28:48 +1100

launchpad-buildd (97) hardy-cat; urgency=low

  * drop bzr-builder dependency entirely and handle it in the autoinstall
    process on x86 virtual builders

 -- LaMont Jones <lamont@canonical.com>  Tue, 15 Nov 2011 03:15:23 -0700

launchpad-buildd (96) hardy-cat; urgency=low

  * only depend on bzr-builder on i386.

 -- LaMont Jones <lamont@canonical.com>  Tue, 15 Nov 2011 02:46:54 -0700

launchpad-buildd (95) hardy; urgency=low

  * Add explicit dependency on pristine-tar, recommended by newer
    versions of bzr-builder.
  * Fix finding of upstream build directory after recipe builds.

 -- Jelmer Vernooij <jelmer@canonical.com>  Fri, 11 Nov 2011 13:18:51 +0100

launchpad-buildd (94) hardy; urgency=low

  * Auto-start on machines whose hostname fqdn ends in .buildd or .ppa.

 -- Martin Pool <mbp@canonical.com>  Fri, 11 Nov 2011 17:26:20 +1100

launchpad-buildd (93) hardy; urgency=low

  * Rename buildd-genconfig in the tree, rather than during install.
  * Symlink check_implicit_function_pointers rather than copying.

 -- Martin Pool <mbp@canonical.com>  Fri, 11 Nov 2011 16:26:17 +1100

launchpad-buildd (92) hardy; urgency=low

  * Use debhelper for more of the package build.

 -- Martin Pool <mbp@canonical.com>  Fri, 11 Nov 2011 16:01:03 +1100

launchpad-buildd (91) hardy; urgency=low

  * launchpad-buildd will not start unless you set
    RUN_NETWORK_REQUESTS_AS_ROOT=yes in /etc/default/launchpad-buildd.

 -- Martin Pool <mbp@canonical.com>  Fri, 11 Nov 2011 15:02:12 +1100

launchpad-buildd (90) hardy; urgency=low

  * debhelper is a Build-Depends because it is needed to run 'clean'. 
  * python-lpbuildd conflicts with launchpad-buildd << 88.
  * Add and adjust build-arch, binary-arch, build-indep to match policy.
  * Complies with stardards version 3.9.2.

 -- Martin Pool <mbp@canonical.com>  Fri, 11 Nov 2011 14:30:36 +1100

launchpad-buildd (89) hardy; urgency=low

  * Add debian/copyright file.

 -- Martin Pool <mbp@canonical.com>  Fri, 11 Nov 2011 13:12:22 +1100

launchpad-buildd (88) hardy; urgency=low

  * Separate python-lpbuildd from the main launchpad-buildd package, so that
    it can be used alone for integration tests.

 -- Martin Pool <mbp@canonical.com>  Fri, 11 Nov 2011 12:43:20 +1100

launchpad-buildd (87) hardy; urgency=low

  * Split launchpad-buildd completely out of the Launchpad source tree.
  * Rename the Python package to lpbuildd.

 -- Martin Pool <mbp@canonical.com>  Wed, 09 Nov 2011 20:04:02 +1100

launchpad-buildd (86) hardy-cat; urgency=low

  * Cope with orig tarballs in the recipe result directory.

 -- Jelmer Vernooij <jelmer@canonical.com>  Thu, 10 Nov 2011 19:16:44 +0100

launchpad-buildd (85) hardy-cat; urgency=low

  * buildrecipe: Fix env argument to call_report_rusage.

 -- Jelmer Vernooij <jelmer@canonical.com>  Thu, 10 Nov 2011 17:34:57 +0100

launchpad-buildd (84) hardy-cat; urgency=low

  * Fix import of check_call in buildrecipe.
  * Avoid using /usr/bin/env in buildrecipe, breaks use of -u argument to
  Python.

 -- Jelmer Vernooij <jelmer@canonical.com>  Thu, 10 Nov 2011 14:55:10 +0100

launchpad-buildd (83) hardy-cat; urgency=low

  [ Martin Pool ]
   * Cut out readyservice from the buildds.  LP: #800295
   * buildrecipe shows the bzr and bzr-builder versions.  LP: #884092
   * buildrecipe shows bzr rusage.  LP: #884997

  [ Steve Langasek ]
  * Strip :any, :native qualifiers off all build-dependencies in sbuild, since
    the distinction only matters once we want to do cross-building.

  [ Jelmer Vernooij ]
  * Pass --allow-fallback-to-native to "bzr dailydeb" for compatibility
    with older recipe build behaviour. Depend on bzr-builder >= 0.7.1
    which introduces this option. LP: #885497

 -- Jelmer Vernooij <jelmer@canonical.com>  Wed, 09 Nov 2011 14:57:35 +0100

launchpad-buildd (81) hardy-cat; urgency=low

  * generate-translation-templates: switch to Python 2.7.

 -- Danilo Šegan <danilo@canonical.com>  Mon, 17 Oct 2011 14:46:13 +0200

launchpad-buildd (80) hardy-cat; urgency=low

  * binfmt-support demonstrated umount ordering issues for us.  LP: #851934

 -- LaMont Jones <lamont@canonical.com>  Mon, 19 Sep 2011 04:56:58 -0600

launchpad-buildd (79) hardy-cat; urgency=low

  * Fix sudoers.d/buildd permissions

 -- LaMont Jones <lamont@canonical.com>  Fri, 19 Aug 2011 07:31:54 -0600

launchpad-buildd (78) hardy-cat; urgency=low

  * Correctly update sudoers files when needed.  LP: #742881

 -- LaMont Jones <lamont@canonical.com>  Wed, 06 Apr 2011 22:20:17 -0600

launchpad-buildd (77) hardy-cat; urgency=low

  * Add back in ultimate-backstop umask() correction.

 -- LaMont Jones <lamont@canonical.com>  Wed, 06 Apr 2011 13:34:05 -0600

launchpad-buildd (76) hardy-cat; urgency=low

  [ various ]
  * ProjectGroup.products sort order and remove Author: comments.
  * Fix some tests to not print stuff
  * Make buildd pointer check regexes work on natty
  * merge before rollout + text conflict patch by wgrant

 -- LaMont Jones <lamont@canonical.com>  Tue, 15 Mar 2011 16:59:36 -0600

launchpad-buildd (74) hardy-cat; urgency=low

  [ Aaron Bentley]
  * Memory-limit recipe builds. LP#676657

  [ LaMont Jones]
  * mount a tmpfs on /dev/shm in build chroots.  LP#671441

  [Michael Bienia]
  * Update regexes used for DEPWAIT.  LP#615286

 -- LaMont Jones <lamont@canonical.com>  Tue, 23 Nov 2010 06:17:57 -0700

launchpad-buildd (73) hardy-cat; urgency=low

  * Revert to revision 70

 -- LaMont Jones <lamont@canonical.com>  Thu, 28 Oct 2010 12:53:45 -0600

launchpad-buildd (72) hardy-cat; urgency=low

  * break out readyservice.py from tachandler.py. LP#663828

 -- LaMont Jones <lamont@canonical.com>  Wed, 20 Oct 2010 13:03:23 -0600

launchpad-buildd (71) hardy-cat; urgency=low

  * Detect ppa hosts for build recipes.  LP#662664
  * Better recipe builds. LP#599100, 627119, 479705

 -- LaMont Jones <lamont@canonical.com>  Tue, 19 Oct 2010 13:48:33 -0600

launchpad-buildd (70) hardy-cat; urgency=low

  [ LaMont Jones ]
  * Restore the rest of version 68.

  [ James Westby ]
  * buildrecipe: Specify BZR_EMAIL via sudo so that the called command
    sees the environment variable.
  * buildrecipe: call sudo -i -u instead of sudo -iu so that it works with
    older versions of sudo.
  * buildrecipe: flush stdout before calling another command so that
    the build log has the output correctly interleaved.

  [ William Grant ]
  * correct arch_tag arguments.

 -- LaMont Jones <lamont@canonical.com>  Fri, 20 Aug 2010 13:27:55 -0600

launchpad-buildd (69) hardy-cat; urgency=low

  * REVERT all of version 68 except for BZR_EMAIL LP#617072
    (Not reflected in bzr.)

 -- LaMont Jones <lamont@canonical.com>  Tue, 17 Aug 2010 10:40:03 -0600

launchpad-buildd (68) hardy-cat; urgency=low

  [ William Grant ]
  * Take an 'arch_tag' argument, so the master can override the slave
    architecture.

  [ Jelmer Vernooij ]

  * Explicitly use source format 1.0.
  * Add LSB information to init script.
  * Use debhelper >= 5 (available in dapper, not yet deprecated in
    maverick).
  * Fix spelling in description.
  * Install example buildd configuration.

  [ Paul Hummer ]
  * Provide BZR_EMAIL for bzr 2.2 in the buildds LP#617072

 -- LaMont Jones <lamont@canonical.com>  Mon, 16 Aug 2010 13:25:09 -0600

launchpad-buildd (67) hardy-cat; urgency=low

  * Force aptitude installation for recipe builds on maverick

 -- LaMont Jones <lamont@canonical.com>  Fri, 23 Jul 2010 14:22:23 -0600

launchpad-buildd (66) hardy-cat; urgency=low

  * handle [linux-any] build-dependencies.  LP#604981

 -- LaMont Jones <lamont@canonical.com>  Mon, 19 Jul 2010 12:13:31 -0600

launchpad-buildd (65) hardy-cat; urgency=low

  * Drop preinst check, since human time does not scale across a large
    rollout.  soyuz just needs to deal with upgrades mid-build better.

 -- LaMont Jones <lamont@canonical.com>  Thu, 08 Jul 2010 05:04:02 -0600

launchpad-buildd (64) hardy-cat; urgency=low

  * Pottery now strips quotes from variables.

 -- Jeroen Vermeulen <jtv@canonical.com>  Wed, 30 Jun 2010 12:50:59 +0200

launchpad-buildd (63) hardy-cat; urgency=low

  * Drop apply-ogre-model, since override-sources-list replaced it three years
    ago. Also clean up extra_args parsing a bit.

 -- William Grant <wgrant@ubuntu.com>  Sat, 12 Jun 2010 11:33:11 +1000

launchpad-buildd (62) hardy-cat; urgency=low

  * Make the buildds cope with not having a sourcepackagename LP#587109

 -- LaMont Jones <lamont@canonical.com>  Tue, 08 Jun 2010 13:02:31 -0600

launchpad-buildd (61) hardy-cat; urgency=high

  [ William Grant ]
  * Fixed translation templates slave to return files properly. LP#549422

  [ Danilo Segan ]
  * Added more output to generate-translation-templates. LP#580345

  [ Henning Eggers ]
  * Improved output of build xmplrpc call, not returning None now. LP#581746
  * Added apache2 dependency. LP#557634
  * Added preinst script to prevent installation when a build is running.
    LP#557347

  [ LaMont Jones ]
  * preinst needs to detect a stale buildlog as well.

 -- LaMont Jones <lamont@canonical.com>  Fri, 21 May 2010 05:52:53 -0600

launchpad-buildd (60) lucid-cat; urgency=low

  * Depends: lsb-release, which is ubuntu-minimal, but not essential.

 -- LaMont Jones <lamont@ubuntu.com>  Thu, 01 Apr 2010 08:54:48 -0600

launchpad-buildd (59) lucid-cat; urgency=low

  [ Henning Eggers ]
  * Added translation template generation code (pottery).

  [ LaMont Jones ]
  * set umask for twisted where supported

 -- LaMont Jones <lamont@canonical.com>  Wed, 31 Mar 2010 10:38:15 -0600

launchpad-buildd (58~1) karmic; urgency=low

  * Misc fixes to match APIs.

 -- Aaron Bentley <aaron@aaronbentley.com>  Fri, 15 Jan 2010 10:03:07 +1300

launchpad-buildd (58~0) karmic; urgency=low

  * Include buildrecipe.py.

 -- Aaron Bentley <aaron@aaronbentley.com>  Wed, 13 Jan 2010 17:06:59 +1300

launchpad-buildd (57) hardy-cat; urgency=low

  * Split the sbuild wrapper from DebianBuildManager into a new
    BinaryPackageBuildManager, and point the 'debian' builder at that
    instead.

 -- William Grant <wgrant@ubuntu.com>  Tue, 12 Jan 2010 09:22:50 +1300

launchpad-buildd (56) hardy-cat; urgency=low

  * only error out on implicit-function-pointers check on lucid or later,
    non-32-bit architectures.  Warnings elsewhere.  LP#504078
  * drop use of ccache and /var/cache/apt/archives, since we don't use one,
    and the other is just plain silly.

 -- LaMont Jones <lamont@canonical.com>  Mon, 11 Jan 2010 13:12:49 -0700

launchpad-buildd (54) hardy-cat; urgency=low

  [ William Grant ]
  * debian.py: Tell sbuild to build debug symbols if the
    build_debug_symbols argument is True.
  * sbuild: Set "Build-Debug-Symbols: yes" in CurrentlyBuilding if
    we have been told to build debug symbols.

  [ LaMont Jones ]
  * do not ignore SIGHUP in builds - it breaks test suites. LP#453460
  * create filecache-default/ccache directories in init.d as well as postinst
  * sbuild: run dpkg-source inside the chroot.  LP#476036
  * sbuild: change the regexp for dpkg-source extraction to handle both karmic and pre-karmic dpkg.  LP#476036
  * use --print-architecture instead of --print-installation-architecture
  * mount-chroot: copy hosts et al into chroot. LP#447919
  * provide and call check-implicit-function-pointers.

 -- LaMont Jones <lamont@canonical.com>  Mon, 14 Dec 2009 12:00:10 -0700

launchpad-buildd (52) dapper-cat; urgency=low

  * Depends: apt-transport-https

 -- LaMont Jones <lamont@canonical.com>  Fri, 09 Oct 2009 11:00:50 -0600

launchpad-buildd (50) dapper-cat; urgency=low

  * sbuild: Change all invocations of apt and dpkg to occur inside
    the build chroot, rather than happening outside the chroot with
    a bunch of flags to operate on data files in the chroot.  This
    should clear up issues we see with mismatched host toolchains.
  * sbuild: Revert the above in the case of "apt-get source" which
    doesn't require any fancy features in the chroot and, frankly,
    is much easier to manage if it's executed externally.
  * scan-for-processes: Bring in a change from production to make
    sure that we follow symlinks in our search for process roots.
  * sbuild-package: Output NR_PROCESSORS in the build logs, for
    sightly easier debugging of possible parallel build bugs.
  * update-debian-chroot: Stop using chapt-get, and instead chroot
    into the build chroot and call the native apt-get there.
  * update-debian-chroot: Cargo-cult the linux32 magic from the
    sbuild wrapper to set our personality on chroot upgrades.
  * mount-chroot: Mount sys in the chroot too.  While it shouldn't
    be, strictly-speaking, required for anything, it's nice to have.
  * chapt-get, slave_chroot_tool.py: Delete both as obsolete cruft.

 -- Adam Conrad <adconrad@ubuntu.com>  Fri, 24 Jul 2009 07:21:30 -0600

launchpad-buildd (49) dapper-cat; urgency=low

  * sbuild.conf: bump default automake from automake1.8 to automake1.9

 -- Adam Conrad <adconrad@ubuntu.com>  Fri, 12 Sep 2008 08:54:24 -0600

launchpad-buildd (48) dapper-cat; urgency=low

  * sbuild-package: If we're an amd64 host system, but being used
    to build i386 or lpia, use linux32 to pretend to be i686.

 -- Adam Conrad <adconrad@ubuntu.com>  Fri, 12 Sep 2008 08:12:34 -0600

launchpad-buildd (47) dapper-cat; urgency=low

  * slave.py: If the logfile doesn't currently exist on disk when
    getLogTail() goes looking for it (which is a possible race with
    the new sanitisation code), just return an empty string.

 -- Adam Conrad <adconrad@ubuntu.com>  Mon, 02 Jun 2008 13:09:55 -0600

launchpad-buildd (46) dapper-cat; urgency=low

  * slave.py: Accept a separate username and password to the
    ensurePresent() call which, if present, are used to install
    an auth handler to cope with basic http auth with the http
    server when fetching files.
  * slave.py: Ensure that build logs are sanitized so that any
    user:password@ parts in URLs are removed.

 -- Julian Edwards <julian.edwards@canonical.com>  Tue, 29 Apr 2008 14:25:00 +0100

launchpad-buildd (45) dapper-cat; urgency=low

  * slave.py: Stop setting BuilderStatus.WAITING in each failure
    method, as this gives us a race where the builddmaster might
    dispatch another build to us before we're done cleaning up.
  * slave.py: Don't set BuildStatus.OK in buildComplete(), this is
    now a generic "the build has ended, succesfully or not" method.
  * slave.py: Define a new buildOK() method that sets BuildStatus.OK.
  * debian.py: When done cleaning, if the build isn't already marked
    as failed, call buildOK, then call buildComplete unconditionally.
  * The above changes should resolve https://launchpad.net/bugs/179466

 -- Adam Conrad <adconrad@ubuntu.com>  Tue, 08 Apr 2008 14:12:07 -0600

launchpad-buildd (44) dapper-cat; urgency=low

  * slave.py: Redefine "private" _unpackChroot() as "public" doUnpack(),
    so we can use it from the build iteration control process.
  * slave.py: Make the initiate method set a _chroottarfile private
    variable for use by doUnpack(), rather than calling _unpackChroot().
  * slave.py: Trigger the forked buildd process with an echo statement.
  * debian.py: Add the INIT state to the DebianBuildState class.
  * debian.py: Start the build process at INIT state instead of UNPACK.
  * debian.py: Add iterate_INIT(), which just checks success of the
    initial variable sanitisation checks, then hands off to doUnpack().
  * debian.py: Adjust the failure return calls of the UNPACK and MOUNT
    methods to chrootFail() instead of builderFail(), for correctness.
  * The above changes should resolve https://launchpad.net/bugs/211974

 -- Adam Conrad <adconrad@ubuntu.com>  Mon, 07 Apr 2008 13:53:20 -0600

launchpad-buildd (43) dapper-cat; urgency=low

  * unpack-chroot: Move the ntpdate calls below the bunzip/exec bit,
    so we don't run ntpdate twice when unzipping tarballs, which
    happens on every single build on Xen hosts (like the PPA hosts).
  * debian/control: We use adduser in postinst, depending on it helps.
  * debian/control: Set myself as the Maintainer, since I'm in here.
  * debian/control: Change our section from "misc" to "admin".
  * sbuild{,-package}: Pass DEB_BUILD_OPTIONS="parallel=N" to dpkg.

 -- Adam Conrad <adconrad@ubuntu.com>  Thu, 24 Jan 2008 15:39:20 -0700

launchpad-buildd (42) dapper-cat; urgency=low

  * sbuild: using "eq" to evaluate strings instead of "==" is ever
    so slightly less retarded (fixed the launchpad bug #184565)

 -- Adam Conrad <adconrad@ubuntu.com>  Tue, 22 Jan 2008 16:21:54 -0700

launchpad-buildd (41) dapper-cat; urgency=low

  * sbuild: If we've already marked a package as "installed" with a
    valid version, don't overwrite that version with PROVIDED.

 -- Adam Conrad <adconrad@ubuntu.com>  Thu, 17 Jan 2008 10:39:26 -0700

launchpad-buildd (40) dapper-cat; urgency=low

  * sbuild: Don't allow versioned build-deps to be satisfied by provided
    packages, but force them to go through the "upgrade/downgrade" tests.
  * sbuild: Do --info and --contents on _all.deb packages as well, if
    we're building arch:all packages.
  * sbuild: Don't process ENV_OVERRIDE anymore, we only had an override
    for one thing anyway (LC_ALL), and this code caused bug #87077.
  * sbuild-package: Call sbuild with LC_ALL=C explicitely, to compensate.
  * Makefile: clean up the makefile a bit to DTRT (as I expect it).

 -- Adam Conrad <adconrad@ubuntu.com>  Tue, 15 Jan 2008 16:51:08 -0700

launchpad-buildd (39) unstable; urgency=low

  * If we're fed an archive_purpose argument from the builddmaster,
    we pass --purpose=$archive_purpose to sbuild, and if we get suite
    from the builddmaster, we pass --dist=$suite to sbuild.
  * Mangle sbuild to write out Suite: and Purpose: stanzas to our
    CurrentlyBuilding file, according to command-line input.
  * Now that we're no longer always feeding -dautobuild to sbuild,
    fix up sbuild to always look for the chroot at chroot-autobuild
    instead of the Debian Way of using chroot-$suite.
  * If the config file contains an ntphost stanza, use that with
    ntpdate to sync the system's clock before we unpack the chroot.
  * Mangle update-config to add an ntphost stanza to the default
    config, and to 's/-dautobuild //' from the sbuild arguments.

 -- Adam Conrad <adconrad@ubuntu.com>  Thu, 20 Dec 2007 01:51:49 -0700

launchpad-buildd (38) unstable; urgency=high

  * unpack-chroot: set $PATH rather than hardcoding paths to binaries
    since bzip2 moved from /usr/bin to /bin in edgy and didn't bother with
    compatability symlinks.

 -- James Troup <james.troup@canonical.com>  Wed, 21 Nov 2007 17:08:36 +0000

launchpad-buildd (37) dapper; urgency=high

  * update-debian-chroot: Adam's LPIA support (i.e. overriding
    architecture for chapt-get).
  * debian/launchpad-buildd.cron.daily: fix run-on-line.
  * debian/postinst: only create ~buildd/.sbuildrc if it doesn't exist.
    This avoids the problem of upgrades of the launchpad-buildd package
    resetting the architecture to i386 on lpia builders.

 -- James Troup <james.troup@canonical.com>  Wed, 14 Nov 2007 18:34:46 +0000

launchpad-buildd (36) dapper; urgency=low

  * changing override-sources to replace current sources.list with
    the content sent by buildmaster instead of prepend. It will allow
    us to cope more easily with SoyuzArchive implementation (PARTNER,
    EMBARGOED, PPA)

 -- Celso Providelo <cprov@canonical.com>  Thu, 7 Aug 2007 14:10:26 -0300

launchpad-buildd (35) unstable; urgency=low

  * including previous code changes (32 & 33).

 -- Celso Providelo <cprov@canonical.com>  Thu, 23 May 2007 17:40:26 -0300

launchpad-buildd (34) unstable; urgency=low

  * add suport for overriding the chroot /etc/apt/sources.list with the
    content of builddmaster build arguments 'archives'.

 -- Celso Providelo <cprov@canonical.com>  Thu, 17 May 2007 15:12:26 -0300

launchpad-buildd (33) unstable; urgency=low

  * Mangle sbuild further to allow us to publish Martin's debug debs (ddeb)
    to public_html/ddebs/ until such a time as soyuz can do this natively.
  * Fix the auto-dep-wait regexes to allow for versions with ~ in them.
  * Make cron.daily clean out translations and ddebs more than 1 week old.

 -- Adam Conrad <adconrad@ubuntu.com>  Sat, 30 Sep 2006 17:25:25 +1000

launchpad-buildd (32) unstable; urgency=low

  * We need to create /var/run/launchpad-buildd in our init script in the
    case (such as in current dapper) where /var/run is on a tmpfs.
  * Our init script shouldn't exit non-zero on "stop" if already stopped.
  * Remove exc_info argument from our call to self.log in slave.py, which
    clearly doesn't support that argument, so stop producing tracebacks.
  * Reset self.builddependencies in our clean routine, so the variable
    doesn't get leaked to the next build, causing me SERIOUS confusion.
  * Tidy up translation handling a bit more to deal with old chroots (where
    pkgstriptranslations won't dpkg-distaddfile for us), and to chmod the
    translation dirs after the build, so apache can actually get at them.
  * Add --no_save to our command line to avoid useless -shutdown.tap files.
  * Make sure umount-chroot doesn't fail, even if there's nothing to umount.
  * Append to the cron.daily cleaning to also occasionally clean up the apt
    cache and /home/buildd/filecache-default, so we don't run out of disk.

 -- Adam Conrad <adconrad@ubuntu.com>  Fri, 17 Mar 2006 19:39:05 +1100

launchpad-buildd (31) unstable; urgency=low

  * Cherry-pick patch from Ryan's sbuild that outputs dpkg --purge output
    line-by-line, instead of as one big blob, to make output on the web
    UI a little bit more friendly for people following along at home.
  * Install a cron.daily script (eww) to purge old build logs for now until
    I have the time to learn how twisted's native log rotation works.

 -- Adam Conrad <adconrad@ubuntu.com>  Wed, 15 Mar 2006 17:23:26 +1100

launchpad-buildd (30) unstable; urgency=low

  * Move our translation publishing mojo so it happens BEFORE we move
    all the files from debian/files out of the chroot, instead of after.

 -- Adam Conrad <adconrad@ubuntu.com>  Wed,  8 Mar 2006 18:50:49 +1100

launchpad-buildd (29) unstable; urgency=low

  * Use dpkg --print-installation-architecture in our postinst instead
    of --print-architecture to avoid spewing suprious error messages.
  * Remove the check for log_dir, since we call sbuild with --nolog,
    and stop creating $HOME/logs in the user setup part of postinst.

 -- Adam Conrad <adconrad@ubuntu.com>  Tue,  7 Mar 2006 19:13:56 +1100

launchpad-buildd (28) unstable; urgency=low

  * Modify the protocol method ensurepresent to return additional
    information about the target files lookup procedure. It helps to
    debug intermittent Librarian errors.

 -- Celso Providelo <celso.providelo@canonical.com>  Mon, 06 Mar 2006 16:42:00 -0300

launchpad-buildd (27) unstable; urgency=low

  * Update the slave chroot tool to use getent so it works on the production
    buildds

 -- Daniel Silverstone <daniel.silverstone@canonical.com>  Mon, 20 Feb 2006 12:57:45 +0000

launchpad-buildd (26) unstable; urgency=low

  * Update buildd-slave code to allow for GIVENBACK status returns,
    matching the states under which sbuild used to do --auto-give-back.
  * Port over sanae's build log regex parsing to allow us to do:
    - Automatic dep-wait handling, based on sbuild's logs of apt-get.
    - Automatic give-backs for a few corner cases (like kernel bugs).
  * Make sbuild stop dying if we have no sendmail installed, since we
    don't really want it sending mail in the launchpad world anyway.
  * Call sbuild and apt with "LANG=C", so we don't have to worry about
    locales matching between the base system and the autobuild chroots.
  * Clear up confusion in build states with 's/BUILDFAIL/PACKAGEFAIL/'

 -- Adam Conrad <adconrad@ubuntu.com>  Mon, 27 Feb 2006 14:00:08 +1100

launchpad-buildd (25) unstable; urgency=low

  * Update sbuild.conf to current yumminess.

 -- Daniel Silverstone <daniel.silverstone@canonical.com>  Fri,  3 Feb 2006 19:22:01 +0000

launchpad-buildd (24) unstable; urgency=low

  * Add /var/cache/apt/archives to the buildd chroots when mounting

 -- Daniel Silverstone <daniel.silverstone@canonical.com>  Fri,  3 Feb 2006 00:30:07 +0000

launchpad-buildd (23) unstable; urgency=low

  * And make apply-ogre-model use $SUDO, yay

 -- Daniel Silverstone <daniel.silverstone@canonical.com>  Fri, 27 Jan 2006 13:59:10 +0000

launchpad-buildd (22) unstable; urgency=low

  * Fix typo in apply-ogre-model (missing space)

 -- Daniel Silverstone <daniel.silverstone@canonical.com>  Fri, 27 Jan 2006 13:55:12 +0000

launchpad-buildd (21) unstable; urgency=low

  * Fix the .extend call for the --comp argument to pass it as one argument
    instead of as - - c o m p = m a i n (which kinda doesn't work)

 -- Daniel Silverstone <daniel.silverstone@canonical.com>  Fri, 27 Jan 2006 13:45:34 +0000

launchpad-buildd (20) unstable; urgency=low

  * Update sbuild to the latest sbuild from adam.
  * Make sure we pass --archive=ubuntu
  * Make sure we pass --comp=<the component we're building for>

 -- Daniel Silverstone <daniel.silverstone@canonical.com>  Thu, 26 Jan 2006 17:20:49 +0000

launchpad-buildd (19) unstable; urgency=low

  * Add ogre support to the slave chroot tool
  * Make sure the chroot tool ensures localhost in /etc/hosts in the chroot

 -- Daniel Silverstone <daniel.silverstone@canonical.com>  Wed, 25 Jan 2006 12:29:04 +0000

launchpad-buildd (18) unstable; urgency=low

  * Remove sbuildrc.tmp dangleberry in postinst
  * Add linux32 to set of depends so that hppa, sparc and powerpc can build
  * Make hppa, sparc, powerpc use linux32 to invoke the sbuild binary
  * Add --resolve-deps to debootstrap invocation
  * Make chroot tool use /bin/su - rather than /bin/sh for chrooting. shiny
    (apparently)
  * Add a bunch of deps infinity spotted.
  * Make sure we chown the chroot tarball to the calling user after packing
    it up.

 -- Daniel Silverstone <daniel.silverstone@canonical.com>  Wed,  9 Nov 2005 17:37:37 -0500

launchpad-buildd (17) unstable; urgency=low

  * Changed default UID/GID to match the ldap buildd UID/GID

 -- Daniel Silverstone <daniel.silverstone@canonical.com>  Wed,  9 Nov 2005 17:13:22 -0500

launchpad-buildd (16) unstable; urgency=low

  * Change the XMLRPC method 'ensure' to be 'ensurepresent'

 -- Daniel Silverstone <daniel.silverstone@canonical.com>  Wed,  5 Oct 2005 15:50:58 +0100

launchpad-buildd (15) unstable; urgency=low

  * Fix it so getting a logtail when less than 2k is available will work.
  * Actually install apply-ogre-model
  * Also spot arch_indep properly

 -- Daniel Silverstone <daniel.silverstone@canonical.com>  Mon,  3 Oct 2005 14:34:55 +0100

launchpad-buildd (14) unstable; urgency=low

  * Slight bug in slave.py meant missing .emptyLog() attribute. Fixed.

 -- Daniel Silverstone <daniel.silverstone@canonical.com>  Mon,  3 Oct 2005 14:21:16 +0100

launchpad-buildd (13) unstable; urgency=low

  * Fix a syntax error in the postinst
  * Oh, and actually include the buildd config upgrader

 -- Daniel Silverstone <daniel.silverstone@canonical.com>  Mon,  3 Oct 2005 12:17:50 +0100

launchpad-buildd (12) unstable; urgency=low

  * Implement V1.0new protocol.
  * Add in OGRE support
  * Add in archindep support
  * If upgrading from < v12, will remove -A from sbuildargs and add in
    a default ogrepath to any buildd configs found in /etc/launchpad-buildd
  * Prevent launchpad-buildd init from starting ~ files

 -- Daniel Silverstone <daniel.silverstone@canonical.com>  Sun,  2 Oct 2005 23:20:08 +0100

launchpad-buildd (11) unstable; urgency=low

  * Quieten down the slave scripts and make them prettier for the logs.
  * make unpack-chroot uncompress the chroot and keep it uncompressed if
    possible. This fixes bug#2699
  * Make the slave run the process reaper run even if the build failed.

 -- Daniel Silverstone <daniel.silverstone@canonical.com>  Fri, 30 Sep 2005 00:24:45 +0100

launchpad-buildd (10) unstable; urgency=low

  * Make sure /etc/source-dependencies is present in the postinst.
    (just need to be touched)

 -- Daniel Silverstone <daniel.silverstone@canonical.com>  Wed, 28 Sep 2005 22:02:26 +0100

launchpad-buildd (9) unstable; urgency=low

  * Implement /filecache/XXX urls in the slave to permit larger file transfer

 -- Daniel Silverstone <daniel.silverstone@canonical.com>  Tue, 27 Sep 2005 13:16:52 +0100

launchpad-buildd (8) unstable; urgency=low

  * spiv's crappy spawnFDs implementation needs an int not a file handle
    and can't cope with converting one to the other :-(

 -- Daniel Silverstone <daniel.silverstone@canonical.com>  Tue, 27 Sep 2005 02:18:05 +0100

launchpad-buildd (7) unstable; urgency=low

  * Made sure the slave puts /dev/null on the subprocess stdin.

 -- Daniel Silverstone <daniel.silverstone@canonical.com>  Tue, 27 Sep 2005 01:52:50 +0100

launchpad-buildd (6) unstable; urgency=low

  * Removed slavechroot.py from installed set.

 -- Daniel Silverstone <daniel.silverstone@canonical.com>  Thu, 15 Sep 2005 11:39:25 +0100

launchpad-buildd (5) unstable; urgency=low

  * Add slave tool and example chroot configuration
  * Added debootstrap and dpkg-dev to the dependencies

 -- Daniel Silverstone <daniel.silverstone@canonical.com>  Fri,  9 Sep 2005 16:38:22 +0100

launchpad-buildd (4) unstable; urgency=low

  * Add sbuild.conf which was previously missing
  * Fix up abort protocol and various other bits in the slave

 -- Daniel Silverstone <daniel.silverstone@canonical.com>  Fri,  9 Sep 2005 14:24:31 +0100

launchpad-buildd (3) unstable; urgency=low

  * Modified postinst to make sure ccache and log dirs are created
    even if the user already exists.

 -- Daniel Silverstone <daniel.silverstone@canonical.com>  Wed,  7 Sep 2005 15:50:36 +0100

launchpad-buildd (2) unstable; urgency=low

  * Fixes to postinst to make sure ccache and log dirs are created if missing.
  * Added README to explain how to build the package.

 -- Daniel Silverstone <daniel.silverstone@canonical.com>  Thu,  1 Sep 2005 10:46:08 +0100

launchpad-buildd (1) unstable; urgency=low

  * Initial version

 -- Daniel Silverstone <daniel.silverstone@canonical.com>  Mon, 13 Jun 2005 11:08:38 +0100
<|MERGE_RESOLUTION|>--- conflicted
+++ resolved
@@ -5,15 +5,12 @@
 
   [ Tobias Koch ]
   * Update LXD backend to work with LXD 3.
-<<<<<<< HEAD
   * buildlivefs: support passing a REPO_SNAPSHOT_STAMP variable into the
     environment, used to generate images with identical version of Debian
     packages during parallelized image builds.
-=======
   * buildlivefs: support passing a COHORT_KEY variable into the
     environment, used to pre-seed images with identical versions of
     snaps during parallelized image builds.
->>>>>>> d6e3af31
 
  -- Colin Watson <cjwatson@ubuntu.com>  Thu, 25 Oct 2018 10:03:14 +0100
 
