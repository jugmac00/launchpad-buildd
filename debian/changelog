--- conflicted
+++ resolved
@@ -15,16 +15,13 @@
   * Rewrite override-sources-list in Python, allowing it to have unit tests.
   * Rewrite add-trusted-keys in Python, allowing it to have unit tests.
   * Configure sbuild to use schroot sessions rather than sudo.
-<<<<<<< HEAD
   * Rewrite unpack-chroot and remove-build in Python, allowing them to have
     unit tests.
   * Rewrite mount-chroot and umount-chroot in Python, allowing them to have
     unit tests.
   * Rewrite scan-for-processes in Python, allowing it to have unit tests.
-=======
   * Improve "RUN:" log messages to be copy-and-pasteable as shell commands,
     which is sometimes useful while debugging.
->>>>>>> e4f25388
 
  -- Colin Watson <cjwatson@ubuntu.com>  Tue, 25 Jul 2017 23:07:58 +0100
 
