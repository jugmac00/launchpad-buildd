<<<<<<< HEAD
launchpad-buildd (99) hardy; urgency=low

  * launchpad-buildd conflicts with sbuild.

 -- Martin Pool <mbp@canonical.com>  Wed, 16 Nov 2011 10:53:43 +1100

launchpad-buildd (98) hardy; urgency=low

  * Add launchpad-buildd dependency on python-apt, as an accomodation for it
    being only a Recommends but actually required by python-debian.  
    LP: #890834

 -- Martin Pool <mbp@canonical.com>  Wed, 16 Nov 2011 10:28:48 +1100

launchpad-buildd (97) hardy-cat; urgency=low

  * drop bzr-builder dependency entirely and handle it in the autoinstall
    process on x86 virtual builders

 -- LaMont Jones <lamont@canonical.com>  Tue, 15 Nov 2011 03:15:23 -0700

launchpad-buildd (96) hardy-cat; urgency=low

  * only depend on bzr-builder on i386.

 -- LaMont Jones <lamont@canonical.com>  Tue, 15 Nov 2011 02:46:54 -0700
=======
launchpad-buildd (96) UNRELEASED; urgency=low

  * Move python-lpbuildd to section python.
  * Don't create /var/run/launchpad-buildd during installation, it's
    already created at init-time.
  * Remove unnecessary debian/launchpad-buildd.conffiles. debhelper
    already adds the required conffiles.

 -- Jelmer Vernooij <jelmer@debian.org>  Fri, 11 Nov 2011 14:43:31 +0100
>>>>>>> 0e279751

launchpad-buildd (95) hardy; urgency=low

  * Add explicit dependency on pristine-tar, recommended by newer
    versions of bzr-builder.
  * Fix finding of upstream build directory after recipe builds.

 -- Jelmer Vernooij <jelmer@canonical.com>  Fri, 11 Nov 2011 13:18:51 +0100

launchpad-buildd (94) hardy; urgency=low

  * Auto-start on machines whose hostname fqdn ends in .buildd or .ppa.

 -- Martin Pool <mbp@canonical.com>  Fri, 11 Nov 2011 17:26:20 +1100

launchpad-buildd (93) hardy; urgency=low

  * Rename buildd-genconfig in the tree, rather than during install.
  * Symlink check_implicit_function_pointers rather than copying.

 -- Martin Pool <mbp@canonical.com>  Fri, 11 Nov 2011 16:26:17 +1100

launchpad-buildd (92) hardy; urgency=low

  * Use debhelper for more of the package build.

 -- Martin Pool <mbp@canonical.com>  Fri, 11 Nov 2011 16:01:03 +1100

launchpad-buildd (91) hardy; urgency=low

  * launchpad-buildd will not start unless you set
    RUN_NETWORK_REQUESTS_AS_ROOT=yes in /etc/default/launchpad-buildd.

 -- Martin Pool <mbp@canonical.com>  Fri, 11 Nov 2011 15:02:12 +1100

launchpad-buildd (90) hardy; urgency=low

  * debhelper is a Build-Depends because it is needed to run 'clean'. 
  * python-lpbuildd conflicts with launchpad-buildd << 88.
  * Add and adjust build-arch, binary-arch, build-indep to match policy.
  * Complies with stardards version 3.9.2.

 -- Martin Pool <mbp@canonical.com>  Fri, 11 Nov 2011 14:30:36 +1100

launchpad-buildd (89) hardy; urgency=low

  * Add debian/copyright file.

 -- Martin Pool <mbp@canonical.com>  Fri, 11 Nov 2011 13:12:22 +1100

launchpad-buildd (88) hardy; urgency=low

  * Separate python-lpbuildd from the main launchpad-buildd package, so that
    it can be used alone for integration tests.

 -- Martin Pool <mbp@canonical.com>  Fri, 11 Nov 2011 12:43:20 +1100

launchpad-buildd (87) hardy; urgency=low

  * Split launchpad-buildd completely out of the Launchpad source tree.
  * Rename the Python package to lpbuildd.

 -- Martin Pool <mbp@canonical.com>  Wed, 09 Nov 2011 20:04:02 +1100

launchpad-buildd (86) hardy-cat; urgency=low

  * Cope with orig tarballs in the recipe result directory.

 -- Jelmer Vernooij <jelmer@canonical.com>  Thu, 10 Nov 2011 19:16:44 +0100

launchpad-buildd (85) hardy-cat; urgency=low

  * buildrecipe: Fix env argument to call_report_rusage.

 -- Jelmer Vernooij <jelmer@canonical.com>  Thu, 10 Nov 2011 17:34:57 +0100

launchpad-buildd (84) hardy-cat; urgency=low

  * Fix import of check_call in buildrecipe.
  * Avoid using /usr/bin/env in buildrecipe, breaks use of -u argument to
  Python.

 -- Jelmer Vernooij <jelmer@canonical.com>  Thu, 10 Nov 2011 14:55:10 +0100

launchpad-buildd (83) hardy-cat; urgency=low

  [ Martin Pool ]
   * Cut out readyservice from the buildds.  LP: #800295
   * buildrecipe shows the bzr and bzr-builder versions.  LP: #884092
   * buildrecipe shows bzr rusage.  LP: #884997

  [ Steve Langasek ]
  * Strip :any, :native qualifiers off all build-dependencies in sbuild, since
    the distinction only matters once we want to do cross-building.

  [ Jelmer Vernooij ]
  * Pass --allow-fallback-to-native to "bzr dailydeb" for compatibility
    with older recipe build behaviour. Depend on bzr-builder >= 0.7.1
    which introduces this option. LP: #885497

 -- Jelmer Vernooij <jelmer@canonical.com>  Wed, 09 Nov 2011 14:57:35 +0100

launchpad-buildd (81) hardy-cat; urgency=low

  * generate-translation-templates: switch to Python 2.7.

 -- Danilo Šegan <danilo@canonical.com>  Mon, 17 Oct 2011 14:46:13 +0200

launchpad-buildd (80) hardy-cat; urgency=low

  * binfmt-support demonstrated umount ordering issues for us.  LP: #851934

 -- LaMont Jones <lamont@canonical.com>  Mon, 19 Sep 2011 04:56:58 -0600

launchpad-buildd (79) hardy-cat; urgency=low

  * Fix sudoers.d/buildd permissions

 -- LaMont Jones <lamont@canonical.com>  Fri, 19 Aug 2011 07:31:54 -0600

launchpad-buildd (78) hardy-cat; urgency=low

  * Correctly update sudoers files when needed.  LP: #742881

 -- LaMont Jones <lamont@canonical.com>  Wed, 06 Apr 2011 22:20:17 -0600

launchpad-buildd (77) hardy-cat; urgency=low

  * Add back in ultimate-backstop umask() correction.

 -- LaMont Jones <lamont@canonical.com>  Wed, 06 Apr 2011 13:34:05 -0600

launchpad-buildd (76) hardy-cat; urgency=low

  [ various ]
  * ProjectGroup.products sort order and remove Author: comments.
  * Fix some tests to not print stuff
  * Make buildd pointer check regexes work on natty
  * merge before rollout + text conflict patch by wgrant

 -- LaMont Jones <lamont@canonical.com>  Tue, 15 Mar 2011 16:59:36 -0600

launchpad-buildd (74) hardy-cat; urgency=low

  [ Aaron Bentley]
  * Memory-limit recipe builds. LP#676657

  [ LaMont Jones]
  * mount a tmpfs on /dev/shm in build chroots.  LP#671441

  [Michael Bienia]
  * Update regexes used for DEPWAIT.  LP#615286

 -- LaMont Jones <lamont@canonical.com>  Tue, 23 Nov 2010 06:17:57 -0700

launchpad-buildd (73) hardy-cat; urgency=low

  * Revert to revision 70

 -- LaMont Jones <lamont@canonical.com>  Thu, 28 Oct 2010 12:53:45 -0600

launchpad-buildd (72) hardy-cat; urgency=low

  * break out readyservice.py from tachandler.py. LP#663828

 -- LaMont Jones <lamont@canonical.com>  Wed, 20 Oct 2010 13:03:23 -0600

launchpad-buildd (71) hardy-cat; urgency=low

  * Detect ppa hosts for build recipes.  LP#662664
  * Better recipe builds. LP#599100, 627119, 479705

 -- LaMont Jones <lamont@canonical.com>  Tue, 19 Oct 2010 13:48:33 -0600

launchpad-buildd (70) hardy-cat; urgency=low

  [ LaMont Jones ]
  * Restore the rest of version 68.

  [ James Westby ]
  * buildrecipe: Specify BZR_EMAIL via sudo so that the called command
    sees the environment variable.
  * buildrecipe: call sudo -i -u instead of sudo -iu so that it works with
    older versions of sudo.
  * buildrecipe: flush stdout before calling another command so that
    the build log has the output correctly interleaved.

  [ William Grant ]
  * correct arch_tag arguments.

 -- LaMont Jones <lamont@canonical.com>  Fri, 20 Aug 2010 13:27:55 -0600

launchpad-buildd (69) hardy-cat; urgency=low

  * REVERT all of version 68 except for BZR_EMAIL LP#617072
    (Not reflected in bzr.)

 -- LaMont Jones <lamont@canonical.com>  Tue, 17 Aug 2010 10:40:03 -0600

launchpad-buildd (68) hardy-cat; urgency=low

  [ William Grant ]
  * Take an 'arch_tag' argument, so the master can override the slave
    architecture.

  [ Jelmer Vernooij ]

  * Explicitly use source format 1.0.
  * Add LSB information to init script.
  * Use debhelper >= 5 (available in dapper, not yet deprecated in
    maverick).
  * Fix spelling in description.
  * Install example buildd configuration.

  [ Paul Hummer ]
  * Provide BZR_EMAIL for bzr 2.2 in the buildds LP#617072

 -- LaMont Jones <lamont@canonical.com>  Mon, 16 Aug 2010 13:25:09 -0600

launchpad-buildd (67) hardy-cat; urgency=low

  * Force aptitude installation for recipe builds on maverick

 -- LaMont Jones <lamont@canonical.com>  Fri, 23 Jul 2010 14:22:23 -0600

launchpad-buildd (66) hardy-cat; urgency=low

  * handle [linux-any] build-dependencies.  LP#604981

 -- LaMont Jones <lamont@canonical.com>  Mon, 19 Jul 2010 12:13:31 -0600

launchpad-buildd (65) hardy-cat; urgency=low

  * Drop preinst check, since human time does not scale across a large
    rollout.  soyuz just needs to deal with upgrades mid-build better.

 -- LaMont Jones <lamont@canonical.com>  Thu, 08 Jul 2010 05:04:02 -0600

launchpad-buildd (64) hardy-cat; urgency=low

  * Pottery now strips quotes from variables.

 -- Jeroen Vermeulen <jtv@canonical.com>  Wed, 30 Jun 2010 12:50:59 +0200

launchpad-buildd (63) hardy-cat; urgency=low

  * Drop apply-ogre-model, since override-sources-list replaced it three years
    ago. Also clean up extra_args parsing a bit.

 -- William Grant <wgrant@ubuntu.com>  Sat, 12 Jun 2010 11:33:11 +1000

launchpad-buildd (62) hardy-cat; urgency=low

  * Make the buildds cope with not having a sourcepackagename LP#587109

 -- LaMont Jones <lamont@canonical.com>  Tue, 08 Jun 2010 13:02:31 -0600

launchpad-buildd (61) hardy-cat; urgency=high

  [ William Grant ]
  * Fixed translation templates slave to return files properly. LP#549422

  [ Danilo Segan ]
  * Added more output to generate-translation-templates. LP#580345

  [ Henning Eggers ]
  * Improved output of build xmplrpc call, not returning None now. LP#581746
  * Added apache2 dependency. LP#557634
  * Added preinst script to prevent installation when a build is running.
    LP#557347

  [ LaMont Jones ]
  * preinst needs to detect a stale buildlog as well.

 -- LaMont Jones <lamont@canonical.com>  Fri, 21 May 2010 05:52:53 -0600

launchpad-buildd (60) lucid-cat; urgency=low

  * Depends: lsb-release, which is ubuntu-minimal, but not essential.

 -- LaMont Jones <lamont@ubuntu.com>  Thu, 01 Apr 2010 08:54:48 -0600

launchpad-buildd (59) lucid-cat; urgency=low

  [ Henning Eggers ]
  * Added translation template generation code (pottery).

  [ LaMont Jones ]
  * set umask for twisted where supported

 -- LaMont Jones <lamont@canonical.com>  Wed, 31 Mar 2010 10:38:15 -0600

launchpad-buildd (58~1) karmic; urgency=low

  * Misc fixes to match APIs.

 -- Aaron Bentley <aaron@aaronbentley.com>  Fri, 15 Jan 2010 10:03:07 +1300

launchpad-buildd (58~0) karmic; urgency=low

  * Include buildrecipe.py.

 -- Aaron Bentley <aaron@aaronbentley.com>  Wed, 13 Jan 2010 17:06:59 +1300

launchpad-buildd (57) hardy-cat; urgency=low

  * Split the sbuild wrapper from DebianBuildManager into a new
    BinaryPackageBuildManager, and point the 'debian' builder at that
    instead.

 -- William Grant <wgrant@ubuntu.com>  Tue, 12 Jan 2010 09:22:50 +1300

launchpad-buildd (56) hardy-cat; urgency=low

  * only error out on implicit-function-pointers check on lucid or later,
    non-32-bit architectures.  Warnings elsewhere.  LP#504078
  * drop use of ccache and /var/cache/apt/archives, since we don't use one,
    and the other is just plain silly.

 -- LaMont Jones <lamont@canonical.com>  Mon, 11 Jan 2010 13:12:49 -0700

launchpad-buildd (54) hardy-cat; urgency=low

  [ William Grant ]
  * debian.py: Tell sbuild to build debug symbols if the
    build_debug_symbols argument is True.
  * sbuild: Set "Build-Debug-Symbols: yes" in CurrentlyBuilding if
    we have been told to build debug symbols.

  [ LaMont Jones ]
  * do not ignore SIGHUP in builds - it breaks test suites. LP#453460
  * create filecache-default/ccache directories in init.d as well as postinst
  * sbuild: run dpkg-source inside the chroot.  LP#476036
  * sbuild: change the regexp for dpkg-source extraction to handle both karmic and pre-karmic dpkg.  LP#476036
  * use --print-architecture instead of --print-installation-architecture
  * mount-chroot: copy hosts et al into chroot. LP#447919
  * provide and call check-implicit-function-pointers.

 -- LaMont Jones <lamont@canonical.com>  Mon, 14 Dec 2009 12:00:10 -0700

launchpad-buildd (52) dapper-cat; urgency=low

  * Depends: apt-transport-https

 -- LaMont Jones <lamont@canonical.com>  Fri, 09 Oct 2009 11:00:50 -0600

launchpad-buildd (50) dapper-cat; urgency=low

  * sbuild: Change all invocations of apt and dpkg to occur inside
    the build chroot, rather than happening outside the chroot with
    a bunch of flags to operate on data files in the chroot.  This
    should clear up issues we see with mismatched host toolchains.
  * sbuild: Revert the above in the case of "apt-get source" which
    doesn't require any fancy features in the chroot and, frankly,
    is much easier to manage if it's executed externally.
  * scan-for-processes: Bring in a change from production to make
    sure that we follow symlinks in our search for process roots.
  * sbuild-package: Output NR_PROCESSORS in the build logs, for
    sightly easier debugging of possible parallel build bugs.
  * update-debian-chroot: Stop using chapt-get, and instead chroot
    into the build chroot and call the native apt-get there.
  * update-debian-chroot: Cargo-cult the linux32 magic from the
    sbuild wrapper to set our personality on chroot upgrades.
  * mount-chroot: Mount sys in the chroot too.  While it shouldn't
    be, strictly-speaking, required for anything, it's nice to have.
  * chapt-get, slave_chroot_tool.py: Delete both as obsolete cruft.

 -- Adam Conrad <adconrad@ubuntu.com>  Fri, 24 Jul 2009 07:21:30 -0600

launchpad-buildd (49) dapper-cat; urgency=low

  * sbuild.conf: bump default automake from automake1.8 to automake1.9

 -- Adam Conrad <adconrad@ubuntu.com>  Fri, 12 Sep 2008 08:54:24 -0600

launchpad-buildd (48) dapper-cat; urgency=low

  * sbuild-package: If we're an amd64 host system, but being used
    to build i386 or lpia, use linux32 to pretend to be i686.

 -- Adam Conrad <adconrad@ubuntu.com>  Fri, 12 Sep 2008 08:12:34 -0600

launchpad-buildd (47) dapper-cat; urgency=low

  * slave.py: If the logfile doesn't currently exist on disk when
    getLogTail() goes looking for it (which is a possible race with
    the new sanitisation code), just return an empty string.

 -- Adam Conrad <adconrad@ubuntu.com>  Mon, 02 Jun 2008 13:09:55 -0600

launchpad-buildd (46) dapper-cat; urgency=low

  * slave.py: Accept a separate username and password to the
    ensurePresent() call which, if present, are used to install
    an auth handler to cope with basic http auth with the http
    server when fetching files.
  * slave.py: Ensure that build logs are sanitized so that any
    user:password@ parts in URLs are removed.

 -- Julian Edwards <julian.edwards@canonical.com>  Tue, 29 Apr 2008 14:25:00 +0100

launchpad-buildd (45) dapper-cat; urgency=low

  * slave.py: Stop setting BuilderStatus.WAITING in each failure
    method, as this gives us a race where the builddmaster might
    dispatch another build to us before we're done cleaning up.
  * slave.py: Don't set BuildStatus.OK in buildComplete(), this is
    now a generic "the build has ended, succesfully or not" method.
  * slave.py: Define a new buildOK() method that sets BuildStatus.OK.
  * debian.py: When done cleaning, if the build isn't already marked
    as failed, call buildOK, then call buildComplete unconditionally.
  * The above changes should resolve https://launchpad.net/bugs/179466

 -- Adam Conrad <adconrad@ubuntu.com>  Tue, 08 Apr 2008 14:12:07 -0600

launchpad-buildd (44) dapper-cat; urgency=low

  * slave.py: Redefine "private" _unpackChroot() as "public" doUnpack(),
    so we can use it from the build iteration control process.
  * slave.py: Make the initiate method set a _chroottarfile private
    variable for use by doUnpack(), rather than calling _unpackChroot().
  * slave.py: Trigger the forked buildd process with an echo statement.
  * debian.py: Add the INIT state to the DebianBuildState class.
  * debian.py: Start the build process at INIT state instead of UNPACK.
  * debian.py: Add iterate_INIT(), which just checks success of the
    initial variable sanitisation checks, then hands off to doUnpack().
  * debian.py: Adjust the failure return calls of the UNPACK and MOUNT
    methods to chrootFail() instead of builderFail(), for correctness.
  * The above changes should resolve https://launchpad.net/bugs/211974

 -- Adam Conrad <adconrad@ubuntu.com>  Mon, 07 Apr 2008 13:53:20 -0600

launchpad-buildd (43) dapper-cat; urgency=low

  * unpack-chroot: Move the ntpdate calls below the bunzip/exec bit,
    so we don't run ntpdate twice when unzipping tarballs, which
    happens on every single build on Xen hosts (like the PPA hosts).
  * debian/control: We use adduser in postinst, depending on it helps.
  * debian/control: Set myself as the Maintainer, since I'm in here.
  * debian/control: Change our section from "misc" to "admin".
  * sbuild{,-package}: Pass DEB_BUILD_OPTIONS="parallel=N" to dpkg.

 -- Adam Conrad <adconrad@ubuntu.com>  Thu, 24 Jan 2008 15:39:20 -0700

launchpad-buildd (42) dapper-cat; urgency=low

  * sbuild: using "eq" to evaluate strings instead of "==" is ever
    so slightly less retarded (fixed the launchpad bug #184565)

 -- Adam Conrad <adconrad@ubuntu.com>  Tue, 22 Jan 2008 16:21:54 -0700

launchpad-buildd (41) dapper-cat; urgency=low

  * sbuild: If we've already marked a package as "installed" with a
    valid version, don't overwrite that version with PROVIDED.

 -- Adam Conrad <adconrad@ubuntu.com>  Thu, 17 Jan 2008 10:39:26 -0700

launchpad-buildd (40) dapper-cat; urgency=low

  * sbuild: Don't allow versioned build-deps to be satisfied by provided
    packages, but force them to go through the "upgrade/downgrade" tests.
  * sbuild: Do --info and --contents on _all.deb packages as well, if
    we're building arch:all packages.
  * sbuild: Don't process ENV_OVERRIDE anymore, we only had an override
    for one thing anyway (LC_ALL), and this code caused bug #87077.
  * sbuild-package: Call sbuild with LC_ALL=C explicitely, to compensate.
  * Makefile: clean up the makefile a bit to DTRT (as I expect it).

 -- Adam Conrad <adconrad@ubuntu.com>  Tue, 15 Jan 2008 16:51:08 -0700

launchpad-buildd (39) unstable; urgency=low

  * If we're fed an archive_purpose argument from the builddmaster,
    we pass --purpose=$archive_purpose to sbuild, and if we get suite
    from the builddmaster, we pass --dist=$suite to sbuild.
  * Mangle sbuild to write out Suite: and Purpose: stanzas to our
    CurrentlyBuilding file, according to command-line input.
  * Now that we're no longer always feeding -dautobuild to sbuild,
    fix up sbuild to always look for the chroot at chroot-autobuild
    instead of the Debian Way of using chroot-$suite.
  * If the config file contains an ntphost stanza, use that with
    ntpdate to sync the system's clock before we unpack the chroot.
  * Mangle update-config to add an ntphost stanza to the default
    config, and to 's/-dautobuild //' from the sbuild arguments.

 -- Adam Conrad <adconrad@ubuntu.com>  Thu, 20 Dec 2007 01:51:49 -0700

launchpad-buildd (38) unstable; urgency=high

  * unpack-chroot: set $PATH rather than hardcoding paths to binaries
    since bzip2 moved from /usr/bin to /bin in edgy and didn't bother with
    compatability symlinks.

 -- James Troup <james.troup@canonical.com>  Wed, 21 Nov 2007 17:08:36 +0000

launchpad-buildd (37) dapper; urgency=high

  * update-debian-chroot: Adam's LPIA support (i.e. overriding
    architecture for chapt-get).
  * debian/launchpad-buildd.cron.daily: fix run-on-line.
  * debian/postinst: only create ~buildd/.sbuildrc if it doesn't exist.
    This avoids the problem of upgrades of the launchpad-buildd package
    resetting the architecture to i386 on lpia builders.

 -- James Troup <james.troup@canonical.com>  Wed, 14 Nov 2007 18:34:46 +0000

launchpad-buildd (36) dapper; urgency=low

  * changing override-sources to replace current sources.list with
    the content sent by buildmaster instead of prepend. It will allow
    us to cope more easily with SoyuzArchive implementation (PARTNER,
    EMBARGOED, PPA)

 -- Celso Providelo <cprov@canonical.com>  Thu, 7 Aug 2007 14:10:26 -0300

launchpad-buildd (35) unstable; urgency=low

  * including previous code changes (32 & 33).

 -- Celso Providelo <cprov@canonical.com>  Thu, 23 May 2007 17:40:26 -0300

launchpad-buildd (34) unstable; urgency=low

  * add suport for overriding the chroot /etc/apt/sources.list with the
    content of builddmaster build arguments 'archives'.

 -- Celso Providelo <cprov@canonical.com>  Thu, 17 May 2007 15:12:26 -0300

launchpad-buildd (33) unstable; urgency=low

  * Mangle sbuild further to allow us to publish Martin's debug debs (ddeb)
    to public_html/ddebs/ until such a time as soyuz can do this natively.
  * Fix the auto-dep-wait regexes to allow for versions with ~ in them.
  * Make cron.daily clean out translations and ddebs more than 1 week old.

 -- Adam Conrad <adconrad@ubuntu.com>  Sat, 30 Sep 2006 17:25:25 +1000

launchpad-buildd (32) unstable; urgency=low

  * We need to create /var/run/launchpad-buildd in our init script in the
    case (such as in current dapper) where /var/run is on a tmpfs.
  * Our init script shouldn't exit non-zero on "stop" if already stopped.
  * Remove exc_info argument from our call to self.log in slave.py, which
    clearly doesn't support that argument, so stop producing tracebacks.
  * Reset self.builddependencies in our clean routine, so the variable
    doesn't get leaked to the next build, causing me SERIOUS confusion.
  * Tidy up translation handling a bit more to deal with old chroots (where
    pkgstriptranslations won't dpkg-distaddfile for us), and to chmod the
    translation dirs after the build, so apache can actually get at them.
  * Add --no_save to our command line to avoid useless -shutdown.tap files.
  * Make sure umount-chroot doesn't fail, even if there's nothing to umount.
  * Append to the cron.daily cleaning to also occasionally clean up the apt
    cache and /home/buildd/filecache-default, so we don't run out of disk.

 -- Adam Conrad <adconrad@ubuntu.com>  Fri, 17 Mar 2006 19:39:05 +1100

launchpad-buildd (31) unstable; urgency=low

  * Cherry-pick patch from Ryan's sbuild that outputs dpkg --purge output
    line-by-line, instead of as one big blob, to make output on the web
    UI a little bit more friendly for people following along at home.
  * Install a cron.daily script (eww) to purge old build logs for now until
    I have the time to learn how twisted's native log rotation works.

 -- Adam Conrad <adconrad@ubuntu.com>  Wed, 15 Mar 2006 17:23:26 +1100

launchpad-buildd (30) unstable; urgency=low

  * Move our translation publishing mojo so it happens BEFORE we move
    all the files from debian/files out of the chroot, instead of after.

 -- Adam Conrad <adconrad@ubuntu.com>  Wed,  8 Mar 2006 18:50:49 +1100

launchpad-buildd (29) unstable; urgency=low

  * Use dpkg --print-installation-architecture in our postinst instead
    of --print-architecture to avoid spewing suprious error messages.
  * Remove the check for log_dir, since we call sbuild with --nolog,
    and stop creating $HOME/logs in the user setup part of postinst.

 -- Adam Conrad <adconrad@ubuntu.com>  Tue,  7 Mar 2006 19:13:56 +1100

launchpad-buildd (28) unstable; urgency=low

  * Modify the protocol method ensurepresent to return additional
    information about the target files lookup procedure. It helps to
    debug intermittent Librarian errors.

 -- Celso Providelo <celso.providelo@canonical.com>  Mon, 06 Mar 2006 16:42:00 -0300

launchpad-buildd (27) unstable; urgency=low

  * Update the slave chroot tool to use getent so it works on the production
    buildds

 -- Daniel Silverstone <daniel.silverstone@canonical.com>  Mon, 20 Feb 2006 12:57:45 +0000

launchpad-buildd (26) unstable; urgency=low

  * Update buildd-slave code to allow for GIVENBACK status returns,
    matching the states under which sbuild used to do --auto-give-back.
  * Port over sanae's build log regex parsing to allow us to do:
    - Automatic dep-wait handling, based on sbuild's logs of apt-get.
    - Automatic give-backs for a few corner cases (like kernel bugs).
  * Make sbuild stop dying if we have no sendmail installed, since we
    don't really want it sending mail in the launchpad world anyway.
  * Call sbuild and apt with "LANG=C", so we don't have to worry about
    locales matching between the base system and the autobuild chroots.
  * Clear up confusion in build states with 's/BUILDFAIL/PACKAGEFAIL/'

 -- Adam Conrad <adconrad@ubuntu.com>  Mon, 27 Feb 2006 14:00:08 +1100

launchpad-buildd (25) unstable; urgency=low

  * Update sbuild.conf to current yumminess.

 -- Daniel Silverstone <daniel.silverstone@canonical.com>  Fri,  3 Feb 2006 19:22:01 +0000

launchpad-buildd (24) unstable; urgency=low

  * Add /var/cache/apt/archives to the buildd chroots when mounting

 -- Daniel Silverstone <daniel.silverstone@canonical.com>  Fri,  3 Feb 2006 00:30:07 +0000

launchpad-buildd (23) unstable; urgency=low

  * And make apply-ogre-model use $SUDO, yay

 -- Daniel Silverstone <daniel.silverstone@canonical.com>  Fri, 27 Jan 2006 13:59:10 +0000

launchpad-buildd (22) unstable; urgency=low

  * Fix typo in apply-ogre-model (missing space)

 -- Daniel Silverstone <daniel.silverstone@canonical.com>  Fri, 27 Jan 2006 13:55:12 +0000

launchpad-buildd (21) unstable; urgency=low

  * Fix the .extend call for the --comp argument to pass it as one argument
    instead of as - - c o m p = m a i n (which kinda doesn't work)

 -- Daniel Silverstone <daniel.silverstone@canonical.com>  Fri, 27 Jan 2006 13:45:34 +0000

launchpad-buildd (20) unstable; urgency=low

  * Update sbuild to the latest sbuild from adam.
  * Make sure we pass --archive=ubuntu
  * Make sure we pass --comp=<the component we're building for>

 -- Daniel Silverstone <daniel.silverstone@canonical.com>  Thu, 26 Jan 2006 17:20:49 +0000

launchpad-buildd (19) unstable; urgency=low

  * Add ogre support to the slave chroot tool
  * Make sure the chroot tool ensures localhost in /etc/hosts in the chroot

 -- Daniel Silverstone <daniel.silverstone@canonical.com>  Wed, 25 Jan 2006 12:29:04 +0000

launchpad-buildd (18) unstable; urgency=low

  * Remove sbuildrc.tmp dangleberry in postinst
  * Add linux32 to set of depends so that hppa, sparc and powerpc can build
  * Make hppa, sparc, powerpc use linux32 to invoke the sbuild binary
  * Add --resolve-deps to debootstrap invocation
  * Make chroot tool use /bin/su - rather than /bin/sh for chrooting. shiny
    (apparently)
  * Add a bunch of deps infinity spotted.
  * Make sure we chown the chroot tarball to the calling user after packing
    it up.

 -- Daniel Silverstone <daniel.silverstone@canonical.com>  Wed,  9 Nov 2005 17:37:37 -0500

launchpad-buildd (17) unstable; urgency=low

  * Changed default UID/GID to match the ldap buildd UID/GID

 -- Daniel Silverstone <daniel.silverstone@canonical.com>  Wed,  9 Nov 2005 17:13:22 -0500

launchpad-buildd (16) unstable; urgency=low

  * Change the XMLRPC method 'ensure' to be 'ensurepresent'

 -- Daniel Silverstone <daniel.silverstone@canonical.com>  Wed,  5 Oct 2005 15:50:58 +0100

launchpad-buildd (15) unstable; urgency=low

  * Fix it so getting a logtail when less than 2k is available will work.
  * Actually install apply-ogre-model
  * Also spot arch_indep properly

 -- Daniel Silverstone <daniel.silverstone@canonical.com>  Mon,  3 Oct 2005 14:34:55 +0100

launchpad-buildd (14) unstable; urgency=low

  * Slight bug in slave.py meant missing .emptyLog() attribute. Fixed.

 -- Daniel Silverstone <daniel.silverstone@canonical.com>  Mon,  3 Oct 2005 14:21:16 +0100

launchpad-buildd (13) unstable; urgency=low

  * Fix a syntax error in the postinst
  * Oh, and actually include the buildd config upgrader

 -- Daniel Silverstone <daniel.silverstone@canonical.com>  Mon,  3 Oct 2005 12:17:50 +0100

launchpad-buildd (12) unstable; urgency=low

  * Implement V1.0new protocol.
  * Add in OGRE support
  * Add in archindep support
  * If upgrading from < v12, will remove -A from sbuildargs and add in
    a default ogrepath to any buildd configs found in /etc/launchpad-buildd
  * Prevent launchpad-buildd init from starting ~ files

 -- Daniel Silverstone <daniel.silverstone@canonical.com>  Sun,  2 Oct 2005 23:20:08 +0100

launchpad-buildd (11) unstable; urgency=low

  * Quieten down the slave scripts and make them prettier for the logs.
  * make unpack-chroot uncompress the chroot and keep it uncompressed if
    possible. This fixes bug#2699
  * Make the slave run the process reaper run even if the build failed.

 -- Daniel Silverstone <daniel.silverstone@canonical.com>  Fri, 30 Sep 2005 00:24:45 +0100

launchpad-buildd (10) unstable; urgency=low

  * Make sure /etc/source-dependencies is present in the postinst.
    (just need to be touched)

 -- Daniel Silverstone <daniel.silverstone@canonical.com>  Wed, 28 Sep 2005 22:02:26 +0100

launchpad-buildd (9) unstable; urgency=low

  * Implement /filecache/XXX urls in the slave to permit larger file transfer

 -- Daniel Silverstone <daniel.silverstone@canonical.com>  Tue, 27 Sep 2005 13:16:52 +0100

launchpad-buildd (8) unstable; urgency=low

  * spiv's crappy spawnFDs implementation needs an int not a file handle
    and can't cope with converting one to the other :-(

 -- Daniel Silverstone <daniel.silverstone@canonical.com>  Tue, 27 Sep 2005 02:18:05 +0100

launchpad-buildd (7) unstable; urgency=low

  * Made sure the slave puts /dev/null on the subprocess stdin.

 -- Daniel Silverstone <daniel.silverstone@canonical.com>  Tue, 27 Sep 2005 01:52:50 +0100

launchpad-buildd (6) unstable; urgency=low

  * Removed slavechroot.py from installed set.

 -- Daniel Silverstone <daniel.silverstone@canonical.com>  Thu, 15 Sep 2005 11:39:25 +0100

launchpad-buildd (5) unstable; urgency=low

  * Add slave tool and example chroot configuration
  * Added debootstrap and dpkg-dev to the dependencies

 -- Daniel Silverstone <daniel.silverstone@canonical.com>  Fri,  9 Sep 2005 16:38:22 +0100

launchpad-buildd (4) unstable; urgency=low

  * Add sbuild.conf which was previously missing
  * Fix up abort protocol and various other bits in the slave

 -- Daniel Silverstone <daniel.silverstone@canonical.com>  Fri,  9 Sep 2005 14:24:31 +0100

launchpad-buildd (3) unstable; urgency=low

  * Modified postinst to make sure ccache and log dirs are created
    even if the user already exists.

 -- Daniel Silverstone <daniel.silverstone@canonical.com>  Wed,  7 Sep 2005 15:50:36 +0100

launchpad-buildd (2) unstable; urgency=low

  * Fixes to postinst to make sure ccache and log dirs are created if missing.
  * Added README to explain how to build the package.

 -- Daniel Silverstone <daniel.silverstone@canonical.com>  Thu,  1 Sep 2005 10:46:08 +0100

launchpad-buildd (1) unstable; urgency=low

  * Initial version

 -- Daniel Silverstone <daniel.silverstone@canonical.com>  Mon, 13 Jun 2005 11:08:38 +0100
<|MERGE_RESOLUTION|>--- conflicted
+++ resolved
@@ -1,32 +1,4 @@
-<<<<<<< HEAD
-launchpad-buildd (99) hardy; urgency=low
-
-  * launchpad-buildd conflicts with sbuild.
-
- -- Martin Pool <mbp@canonical.com>  Wed, 16 Nov 2011 10:53:43 +1100
-
-launchpad-buildd (98) hardy; urgency=low
-
-  * Add launchpad-buildd dependency on python-apt, as an accomodation for it
-    being only a Recommends but actually required by python-debian.  
-    LP: #890834
-
- -- Martin Pool <mbp@canonical.com>  Wed, 16 Nov 2011 10:28:48 +1100
-
-launchpad-buildd (97) hardy-cat; urgency=low
-
-  * drop bzr-builder dependency entirely and handle it in the autoinstall
-    process on x86 virtual builders
-
- -- LaMont Jones <lamont@canonical.com>  Tue, 15 Nov 2011 03:15:23 -0700
-
-launchpad-buildd (96) hardy-cat; urgency=low
-
-  * only depend on bzr-builder on i386.
-
- -- LaMont Jones <lamont@canonical.com>  Tue, 15 Nov 2011 02:46:54 -0700
-=======
-launchpad-buildd (96) UNRELEASED; urgency=low
+launchpad-buildd (100) UNRELEASED; urgency=low
 
   * Move python-lpbuildd to section python.
   * Don't create /var/run/launchpad-buildd during installation, it's
@@ -34,8 +6,34 @@
   * Remove unnecessary debian/launchpad-buildd.conffiles. debhelper
     already adds the required conffiles.
 
- -- Jelmer Vernooij <jelmer@debian.org>  Fri, 11 Nov 2011 14:43:31 +0100
->>>>>>> 0e279751
+ -- Jelmer Vernooij <jelmer@canonical.com>  Fri, 11 Nov 2011 14:43:31 +0100
+
+launchpad-buildd (99) hardy; urgency=low
+
+  * launchpad-buildd conflicts with sbuild.
+
+ -- Martin Pool <mbp@canonical.com>  Wed, 16 Nov 2011 10:53:43 +1100
+
+launchpad-buildd (98) hardy; urgency=low
+
+  * Add launchpad-buildd dependency on python-apt, as an accomodation for it
+    being only a Recommends but actually required by python-debian.  
+    LP: #890834
+
+ -- Martin Pool <mbp@canonical.com>  Wed, 16 Nov 2011 10:28:48 +1100
+
+launchpad-buildd (97) hardy-cat; urgency=low
+
+  * drop bzr-builder dependency entirely and handle it in the autoinstall
+    process on x86 virtual builders
+
+ -- LaMont Jones <lamont@canonical.com>  Tue, 15 Nov 2011 03:15:23 -0700
+
+launchpad-buildd (96) hardy-cat; urgency=low
+
+  * only depend on bzr-builder on i386.
+
+ -- LaMont Jones <lamont@canonical.com>  Tue, 15 Nov 2011 02:46:54 -0700
 
 launchpad-buildd (95) hardy; urgency=low
 
