launchpad-buildd (122) UNRELEASED; urgency=medium

  * Drop the status_dict XML-RPC method, now that the master uses the
    new-style dict-flavoured status method.
  * Don't add symlinks to the results of livefs builds (LP: #1247461).
<<<<<<< HEAD
  * Cope with builds that return multiple files with identical content.
=======
  * If a build is aborted between subprocesses, pretend that it was
    terminated by a signal.
>>>>>>> 0a1ef851

 -- Colin Watson <cjwatson@ubuntu.com>  Fri, 25 Apr 2014 13:59:16 +0100

launchpad-buildd (121) hardy; urgency=medium

  * Retry "apt-get update" on failure after a short delay, as this
    occasionally fails due to racing with an archive pulse.
  * Go back to setting explicit values for LANG, LC_ALL, and LANGUAGE rather
    than unsetting them, since otherwise sudo/pam_env may fill in unwanted
    values from /etc/default/locale.

 -- Colin Watson <cjwatson@ubuntu.com>  Tue, 28 Jan 2014 13:40:40 +0000

launchpad-buildd (120) hardy; urgency=low

  [ Colin Watson ]
  * Unset LANG and LC_ALL rather than setting them to C, and unset a number
    of other environment variables too (including DISPLAY and TERM), in line
    with Debian buildds.
  * Make the status XML-RPC method a synonym for status_dict.
  * Add a new "livefs" build manager, based on livecd-rootfs/BuildLiveCD
    (LP: #1247461).
  * Remove virtualization check from buildrecipe.  It was a rather futile
    security check as escaping chroots is trivial, and it will fail when the
    PPA builder pool is converted to scalingstack.

  [ Adam Conrad ]
  * update-debian-chroot: Allow arm64-on-x86 builds with qemu-aarch64-static.
  * slave-prep: output current dpkg-dev version for debugging purposes.

 -- Colin Watson <cjwatson@ubuntu.com>  Thu, 23 Jan 2014 12:30:54 +0000

launchpad-buildd (119) hardy; urgency=low

  * Mount /dev/pts with -o gid=5,mode=620 to avoid needing pt_chown.

 -- Adam Conrad <adconrad@ubuntu.com>  Thu, 10 Oct 2013 08:56:07 -0600

launchpad-buildd (118) hardy; urgency=low

  [ William Grant ]
  * Fix fallback to PACKAGEFAIL of unknown sbuild DEPFAIL conditions
    (LP: #1235038).

  [ Colin Watson ]
  * Fail the builder immediately if $HOME/.sbuildrc is corrupt
    (LP: #1235287).
  * Add a status_dict XML-RPC method for better extensibility, including
    reporting the python-lpbuildd version (LP: #680514).

 -- William Grant <william.grant@canonical.com>  Tue, 08 Oct 2013 15:09:47 +1100

launchpad-buildd (117) hardy; urgency=low

  * Fix dep-wait detection when recipes fail to install build-dependencies
    (LP: #1234621).
  * Remove *.pyc files from source tree on clean.

 -- Colin Watson <cjwatson@ubuntu.com>  Thu, 03 Oct 2013 12:43:27 +0100

launchpad-buildd (116) hardy; urgency=low

  [ Colin Watson ]
  * Remove obsolete BuilderStatus.ABORTED.
  * Remove obsolete BuildDSlave.fetchFile method, unused since October 2005.
  * If the expected .changes file doesn't exist, consider this as a package
    build failure rather than crashing (LP: #993642).
  * Don't attempt to read entire files into memory at once when storing them
    in the file cache.
  * Rearrange build log searching to avoid reading the entire build log into
    memory at once (LP: #1227086).

  [ Adam Conrad ]
  * Tidy up log formatting of the "Already reaped..." message. 

 -- Colin Watson <cjwatson@ubuntu.com>  Fri, 27 Sep 2013 13:08:59 +0100

launchpad-buildd (115) hardy; urgency=low

  [ Adam Conrad ]
  * Short the readlink call in scan-for-process with a true to avoid
    prematurely exiting the process scan when tripping over zombies.
  * Write to temporary cache files and then rename after validation
    to avoid the cache containing broken aborted files (LP: #471076)
  * Skip nonexistent directories in cron cleanup code to avoid vomit
    in cron log on fresh installs that lack those dirs (LP: #559115)
  * Build buildd-slave-example.conf from template-buildd-slave.conf
    using buildd-genconfig at package build time so it's not stale.
  * Add a build-dependency on python to make buildd-genconfig work.
  * Add kernel name (hey, we might build on another kernel some day)
    and hostname (to help us track build host issues) to uname call.
  * Add x32 and ppc64el to the list of 64-bit arches for linux64.
  * Strip trailing whitespace in buildd-genconfig because I'm anal.
  * Mangle recipe versions to match backports policy (LP: #1095103)
  * Make scan-for-processes log output match the other slave helpers.

  [ Colin Watson ]
  * Move scan-for-processes up to the top-level slave code so that it is
    available for more general use.
  * Make abort work properly, calling scan-for-processes to kill all
    processes in the chroot.

 -- Colin Watson <cjwatson@ubuntu.com>  Thu, 29 Aug 2013 11:32:23 +0100

launchpad-buildd (114) hardy; urgency=low

  * Don't use the uname-2.6 hack when building on quantal and newer.
  * Display the linux32-faked kernel version before calling sbuild.

 -- Adam Conrad <adconrad@ubuntu.com>  Tue, 24 Apr 2012 07:44:18 -0600

launchpad-buildd (113) hardy; urgency=low

  * Shut up umount-chroot's verbose output, it served its purpose.
  * Yank out sbuild's dependency removal code, as we never once
    checked the return from this anyway, so it's just wasted time.
  * Stop writing to avg-space and avg-time, which we don't use.

 -- Adam Conrad <adconrad@ubuntu.com>  Thu, 22 Mar 2012 04:01:48 -0600

launchpad-buildd (112) hardy; urgency=low

  [ Jelmer Vernooij ]
  * Prevent slave from blowing up when it is aborted before a job has
    started. LP: #497772

  [ Adam Conrad ]
  * Update sbuild-package and update-debian-chroot to use linux32/64
    universally, and to pass --uname-2.6 when available, so we can
    use 3.x.x kernels to build older releases on the buildds.
  * Fix sbuild-package to report the correct number of cores/jobs.
  * Make sure /usr/bin/check-implicit-pointer-functions is called for
    all 64-bit builds on lucid and above, this logic got broken.

 -- Adam Conrad <adconrad@ubuntu.com>  Wed, 25 Jan 2012 11:27:55 -0700

launchpad-buildd (111) hardy; urgency=low

  * Add preppath to buildd-slave-test.conf, to unbreak the LP test suite.

 -- William Grant <wgrant@ubuntu.com>  Fri, 09 Dec 2011 08:58:17 +1100

launchpad-buildd (110) hardy; urgency=low

  [ Jelmer Vernooij ]
  * Use the actual target distroseries name in changelog, rather than
    the same as the last entry. LP: #855479
  * Use os.SEEK_END constant now that all build slaves run at least
    hardy. LP: #239213

  [ Adam Conrad ]
  * Create a new slavebin script called 'slave-prep' to kick off builds:
    - Move useless "echo" fork to slave-prep, and include our version
    - Move ntpdate call from unpack-chroot to slave-prep
    - Add preppath to the default config, and add a version 110 upgrade
      stanza to our config file upgrading script to fix upgrades
  * While doing the above, s/Synching/Syncing/ 'cause it drives me nuts
  * Make slave-prep output versions of bzr, bzr-builder, python-lpbuildd

  [ William Grant ]
  * Log `uname -a` as well.

 -- William Grant <wgrant@ubuntu.com>  Mon, 05 Dec 2011 15:01:43 +1100

launchpad-buildd (109) hardy; urgency=low

  * Use sudo when installing qemu into the chroot.
  * Only install qemu into the chroot when building arm* on x86, so armhf
    builds on armel hosts don't try to do it.

 -- William Grant <wgrant@ubuntu.com>  Tue, 29 Nov 2011 22:02:00 +1100

launchpad-buildd (108) hardy; urgency=low

  [ Adam Conrad ]
  * Use the chroot's dpkg-architecture instead of the base system.

  [ Nick Moffitt ]
  * Fixed up sbuild-package and update-debian-chroot to support
    syscall-emulated ARM builds on non-ARM hardware.
  * Added Recommends for qemu-user-static to launchpad-buildd, as the
    package only exists in Universe in natty and later.

 -- William Grant <wgrant@ubuntu.com>  Tue, 29 Nov 2011 19:52:43 +1100

launchpad-buildd (107) hardy; urgency=low

  * Correction to generate-translation-templates for the new file location.

 -- Martin Pool <mbp@canonical.com>  Mon, 21 Nov 2011 16:28:50 +1100

launchpad-buildd (106) hardy; urgency=low

  * Safer parsing in upgrade-config.
  * Get 'make check' working for the split-out tree.

 -- Martin Pool <mbp@canonical.com>  Mon, 21 Nov 2011 12:19:52 +1100

launchpad-buildd (105.1) hardy; urgency=low

  * Add strict version dependency of launchpad-buildd on python-lpbuildd.
  * Add explicit Python dependency for lintian.

 -- Martin Pool <mbp@canonical.com>  Mon, 21 Nov 2011 12:16:34 +1100

launchpad-buildd (105) hardy; urgency=low

  * Remove attempt to run dpkg-query from inside the slave: each state machine
    step can run only a single iteration.

 -- Martin Pool <mbp@canonical.com>  Fri, 18 Nov 2011 19:18:21 +1100

launchpad-buildd (104) hardy; urgency=low

  * Don't expect bzr-builddeb in the chroot; it's not there.

 -- Martin Pool <mbp@canonical.com>  Fri, 18 Nov 2011 18:46:23 +1100

launchpad-buildd (103) hardy; urgency=low

  * Log dpkg versions from the slave, where they will be externally visible.

 -- Martin Pool <mbp@canonical.com>  Fri, 18 Nov 2011 15:17:08 +1100

launchpad-buildd (102) hardy; urgency=low

  * Show dpkg versions of launchpad-buildd and some other relevant packages at
    startup, for debuggability.

 -- Martin Pool <mbp@canonical.com>  Fri, 18 Nov 2011 13:26:30 +1100

launchpad-buildd (101) hardy; urgency=low

  * Pass -Derror to bzr dailydeb. LP: 890892

 -- Martin Pool <mbp@canonical.com>  Wed, 16 Nov 2011 21:05:12 +1100

launchpad-buildd (100) hardy; urgency=low

  * Move python-lpbuildd to section python.
  * Don't create /var/run/launchpad-buildd during installation, it's
    already created at init-time.
  * Remove unnecessary debian/launchpad-buildd.conffiles. debhelper
    already adds the required conffiles.
  * In buildrecipe, pass -sa to dpkg-buildpackage so the orig tarball(s)
    always get included. LP: #891892

 -- Jelmer Vernooij <jelmer@canonical.com>  Fri, 11 Nov 2011 14:43:31 +0100

launchpad-buildd (99) hardy; urgency=low

  * launchpad-buildd conflicts with sbuild.

 -- Martin Pool <mbp@canonical.com>  Wed, 16 Nov 2011 10:53:43 +1100

launchpad-buildd (98) hardy; urgency=low

  * Add launchpad-buildd dependency on python-apt, as an accomodation for it
    being only a Recommends but actually required by python-debian.  
    LP: #890834

 -- Martin Pool <mbp@canonical.com>  Wed, 16 Nov 2011 10:28:48 +1100

launchpad-buildd (97) hardy-cat; urgency=low

  * drop bzr-builder dependency entirely and handle it in the autoinstall
    process on x86 virtual builders

 -- LaMont Jones <lamont@canonical.com>  Tue, 15 Nov 2011 03:15:23 -0700

launchpad-buildd (96) hardy-cat; urgency=low

  * only depend on bzr-builder on i386.

 -- LaMont Jones <lamont@canonical.com>  Tue, 15 Nov 2011 02:46:54 -0700

launchpad-buildd (95) hardy; urgency=low

  * Add explicit dependency on pristine-tar, recommended by newer
    versions of bzr-builder.
  * Fix finding of upstream build directory after recipe builds.

 -- Jelmer Vernooij <jelmer@canonical.com>  Fri, 11 Nov 2011 13:18:51 +0100

launchpad-buildd (94) hardy; urgency=low

  * Auto-start on machines whose hostname fqdn ends in .buildd or .ppa.

 -- Martin Pool <mbp@canonical.com>  Fri, 11 Nov 2011 17:26:20 +1100

launchpad-buildd (93) hardy; urgency=low

  * Rename buildd-genconfig in the tree, rather than during install.
  * Symlink check_implicit_function_pointers rather than copying.

 -- Martin Pool <mbp@canonical.com>  Fri, 11 Nov 2011 16:26:17 +1100

launchpad-buildd (92) hardy; urgency=low

  * Use debhelper for more of the package build.

 -- Martin Pool <mbp@canonical.com>  Fri, 11 Nov 2011 16:01:03 +1100

launchpad-buildd (91) hardy; urgency=low

  * launchpad-buildd will not start unless you set
    RUN_NETWORK_REQUESTS_AS_ROOT=yes in /etc/default/launchpad-buildd.

 -- Martin Pool <mbp@canonical.com>  Fri, 11 Nov 2011 15:02:12 +1100

launchpad-buildd (90) hardy; urgency=low

  * debhelper is a Build-Depends because it is needed to run 'clean'. 
  * python-lpbuildd conflicts with launchpad-buildd << 88.
  * Add and adjust build-arch, binary-arch, build-indep to match policy.
  * Complies with stardards version 3.9.2.

 -- Martin Pool <mbp@canonical.com>  Fri, 11 Nov 2011 14:30:36 +1100

launchpad-buildd (89) hardy; urgency=low

  * Add debian/copyright file.

 -- Martin Pool <mbp@canonical.com>  Fri, 11 Nov 2011 13:12:22 +1100

launchpad-buildd (88) hardy; urgency=low

  * Separate python-lpbuildd from the main launchpad-buildd package, so that
    it can be used alone for integration tests.

 -- Martin Pool <mbp@canonical.com>  Fri, 11 Nov 2011 12:43:20 +1100

launchpad-buildd (87) hardy; urgency=low

  * Split launchpad-buildd completely out of the Launchpad source tree.
  * Rename the Python package to lpbuildd.

 -- Martin Pool <mbp@canonical.com>  Wed, 09 Nov 2011 20:04:02 +1100

launchpad-buildd (86) hardy-cat; urgency=low

  * Cope with orig tarballs in the recipe result directory.

 -- Jelmer Vernooij <jelmer@canonical.com>  Thu, 10 Nov 2011 19:16:44 +0100

launchpad-buildd (85) hardy-cat; urgency=low

  * buildrecipe: Fix env argument to call_report_rusage.

 -- Jelmer Vernooij <jelmer@canonical.com>  Thu, 10 Nov 2011 17:34:57 +0100

launchpad-buildd (84) hardy-cat; urgency=low

  * Fix import of check_call in buildrecipe.
  * Avoid using /usr/bin/env in buildrecipe, breaks use of -u argument to
  Python.

 -- Jelmer Vernooij <jelmer@canonical.com>  Thu, 10 Nov 2011 14:55:10 +0100

launchpad-buildd (83) hardy-cat; urgency=low

  [ Martin Pool ]
   * Cut out readyservice from the buildds.  LP: #800295
   * buildrecipe shows the bzr and bzr-builder versions.  LP: #884092
   * buildrecipe shows bzr rusage.  LP: #884997

  [ Steve Langasek ]
  * Strip :any, :native qualifiers off all build-dependencies in sbuild, since
    the distinction only matters once we want to do cross-building.

  [ Jelmer Vernooij ]
  * Pass --allow-fallback-to-native to "bzr dailydeb" for compatibility
    with older recipe build behaviour. Depend on bzr-builder >= 0.7.1
    which introduces this option. LP: #885497

 -- Jelmer Vernooij <jelmer@canonical.com>  Wed, 09 Nov 2011 14:57:35 +0100

launchpad-buildd (81) hardy-cat; urgency=low

  * generate-translation-templates: switch to Python 2.7.

 -- Danilo Šegan <danilo@canonical.com>  Mon, 17 Oct 2011 14:46:13 +0200

launchpad-buildd (80) hardy-cat; urgency=low

  * binfmt-support demonstrated umount ordering issues for us.  LP: #851934

 -- LaMont Jones <lamont@canonical.com>  Mon, 19 Sep 2011 04:56:58 -0600

launchpad-buildd (79) hardy-cat; urgency=low

  * Fix sudoers.d/buildd permissions

 -- LaMont Jones <lamont@canonical.com>  Fri, 19 Aug 2011 07:31:54 -0600

launchpad-buildd (78) hardy-cat; urgency=low

  * Correctly update sudoers files when needed.  LP: #742881

 -- LaMont Jones <lamont@canonical.com>  Wed, 06 Apr 2011 22:20:17 -0600

launchpad-buildd (77) hardy-cat; urgency=low

  * Add back in ultimate-backstop umask() correction.

 -- LaMont Jones <lamont@canonical.com>  Wed, 06 Apr 2011 13:34:05 -0600

launchpad-buildd (76) hardy-cat; urgency=low

  [ various ]
  * ProjectGroup.products sort order and remove Author: comments.
  * Fix some tests to not print stuff
  * Make buildd pointer check regexes work on natty
  * merge before rollout + text conflict patch by wgrant

 -- LaMont Jones <lamont@canonical.com>  Tue, 15 Mar 2011 16:59:36 -0600

launchpad-buildd (74) hardy-cat; urgency=low

  [ Aaron Bentley]
  * Memory-limit recipe builds. LP#676657

  [ LaMont Jones]
  * mount a tmpfs on /dev/shm in build chroots.  LP#671441

  [Michael Bienia]
  * Update regexes used for DEPWAIT.  LP#615286

 -- LaMont Jones <lamont@canonical.com>  Tue, 23 Nov 2010 06:17:57 -0700

launchpad-buildd (73) hardy-cat; urgency=low

  * Revert to revision 70

 -- LaMont Jones <lamont@canonical.com>  Thu, 28 Oct 2010 12:53:45 -0600

launchpad-buildd (72) hardy-cat; urgency=low

  * break out readyservice.py from tachandler.py. LP#663828

 -- LaMont Jones <lamont@canonical.com>  Wed, 20 Oct 2010 13:03:23 -0600

launchpad-buildd (71) hardy-cat; urgency=low

  * Detect ppa hosts for build recipes.  LP#662664
  * Better recipe builds. LP#599100, 627119, 479705

 -- LaMont Jones <lamont@canonical.com>  Tue, 19 Oct 2010 13:48:33 -0600

launchpad-buildd (70) hardy-cat; urgency=low

  [ LaMont Jones ]
  * Restore the rest of version 68.

  [ James Westby ]
  * buildrecipe: Specify BZR_EMAIL via sudo so that the called command
    sees the environment variable.
  * buildrecipe: call sudo -i -u instead of sudo -iu so that it works with
    older versions of sudo.
  * buildrecipe: flush stdout before calling another command so that
    the build log has the output correctly interleaved.

  [ William Grant ]
  * correct arch_tag arguments.

 -- LaMont Jones <lamont@canonical.com>  Fri, 20 Aug 2010 13:27:55 -0600

launchpad-buildd (69) hardy-cat; urgency=low

  * REVERT all of version 68 except for BZR_EMAIL LP#617072
    (Not reflected in bzr.)

 -- LaMont Jones <lamont@canonical.com>  Tue, 17 Aug 2010 10:40:03 -0600

launchpad-buildd (68) hardy-cat; urgency=low

  [ William Grant ]
  * Take an 'arch_tag' argument, so the master can override the slave
    architecture.

  [ Jelmer Vernooij ]

  * Explicitly use source format 1.0.
  * Add LSB information to init script.
  * Use debhelper >= 5 (available in dapper, not yet deprecated in
    maverick).
  * Fix spelling in description.
  * Install example buildd configuration.

  [ Paul Hummer ]
  * Provide BZR_EMAIL for bzr 2.2 in the buildds LP#617072

 -- LaMont Jones <lamont@canonical.com>  Mon, 16 Aug 2010 13:25:09 -0600

launchpad-buildd (67) hardy-cat; urgency=low

  * Force aptitude installation for recipe builds on maverick

 -- LaMont Jones <lamont@canonical.com>  Fri, 23 Jul 2010 14:22:23 -0600

launchpad-buildd (66) hardy-cat; urgency=low

  * handle [linux-any] build-dependencies.  LP#604981

 -- LaMont Jones <lamont@canonical.com>  Mon, 19 Jul 2010 12:13:31 -0600

launchpad-buildd (65) hardy-cat; urgency=low

  * Drop preinst check, since human time does not scale across a large
    rollout.  soyuz just needs to deal with upgrades mid-build better.

 -- LaMont Jones <lamont@canonical.com>  Thu, 08 Jul 2010 05:04:02 -0600

launchpad-buildd (64) hardy-cat; urgency=low

  * Pottery now strips quotes from variables.

 -- Jeroen Vermeulen <jtv@canonical.com>  Wed, 30 Jun 2010 12:50:59 +0200

launchpad-buildd (63) hardy-cat; urgency=low

  * Drop apply-ogre-model, since override-sources-list replaced it three years
    ago. Also clean up extra_args parsing a bit.

 -- William Grant <wgrant@ubuntu.com>  Sat, 12 Jun 2010 11:33:11 +1000

launchpad-buildd (62) hardy-cat; urgency=low

  * Make the buildds cope with not having a sourcepackagename LP#587109

 -- LaMont Jones <lamont@canonical.com>  Tue, 08 Jun 2010 13:02:31 -0600

launchpad-buildd (61) hardy-cat; urgency=high

  [ William Grant ]
  * Fixed translation templates slave to return files properly. LP#549422

  [ Danilo Segan ]
  * Added more output to generate-translation-templates. LP#580345

  [ Henning Eggers ]
  * Improved output of build xmplrpc call, not returning None now. LP#581746
  * Added apache2 dependency. LP#557634
  * Added preinst script to prevent installation when a build is running.
    LP#557347

  [ LaMont Jones ]
  * preinst needs to detect a stale buildlog as well.

 -- LaMont Jones <lamont@canonical.com>  Fri, 21 May 2010 05:52:53 -0600

launchpad-buildd (60) lucid-cat; urgency=low

  * Depends: lsb-release, which is ubuntu-minimal, but not essential.

 -- LaMont Jones <lamont@ubuntu.com>  Thu, 01 Apr 2010 08:54:48 -0600

launchpad-buildd (59) lucid-cat; urgency=low

  [ Henning Eggers ]
  * Added translation template generation code (pottery).

  [ LaMont Jones ]
  * set umask for twisted where supported

 -- LaMont Jones <lamont@canonical.com>  Wed, 31 Mar 2010 10:38:15 -0600

launchpad-buildd (58~1) karmic; urgency=low

  * Misc fixes to match APIs.

 -- Aaron Bentley <aaron@aaronbentley.com>  Fri, 15 Jan 2010 10:03:07 +1300

launchpad-buildd (58~0) karmic; urgency=low

  * Include buildrecipe.py.

 -- Aaron Bentley <aaron@aaronbentley.com>  Wed, 13 Jan 2010 17:06:59 +1300

launchpad-buildd (57) hardy-cat; urgency=low

  * Split the sbuild wrapper from DebianBuildManager into a new
    BinaryPackageBuildManager, and point the 'debian' builder at that
    instead.

 -- William Grant <wgrant@ubuntu.com>  Tue, 12 Jan 2010 09:22:50 +1300

launchpad-buildd (56) hardy-cat; urgency=low

  * only error out on implicit-function-pointers check on lucid or later,
    non-32-bit architectures.  Warnings elsewhere.  LP#504078
  * drop use of ccache and /var/cache/apt/archives, since we don't use one,
    and the other is just plain silly.

 -- LaMont Jones <lamont@canonical.com>  Mon, 11 Jan 2010 13:12:49 -0700

launchpad-buildd (54) hardy-cat; urgency=low

  [ William Grant ]
  * debian.py: Tell sbuild to build debug symbols if the
    build_debug_symbols argument is True.
  * sbuild: Set "Build-Debug-Symbols: yes" in CurrentlyBuilding if
    we have been told to build debug symbols.

  [ LaMont Jones ]
  * do not ignore SIGHUP in builds - it breaks test suites. LP#453460
  * create filecache-default/ccache directories in init.d as well as postinst
  * sbuild: run dpkg-source inside the chroot.  LP#476036
  * sbuild: change the regexp for dpkg-source extraction to handle both karmic and pre-karmic dpkg.  LP#476036
  * use --print-architecture instead of --print-installation-architecture
  * mount-chroot: copy hosts et al into chroot. LP#447919
  * provide and call check-implicit-function-pointers.

 -- LaMont Jones <lamont@canonical.com>  Mon, 14 Dec 2009 12:00:10 -0700

launchpad-buildd (52) dapper-cat; urgency=low

  * Depends: apt-transport-https

 -- LaMont Jones <lamont@canonical.com>  Fri, 09 Oct 2009 11:00:50 -0600

launchpad-buildd (50) dapper-cat; urgency=low

  * sbuild: Change all invocations of apt and dpkg to occur inside
    the build chroot, rather than happening outside the chroot with
    a bunch of flags to operate on data files in the chroot.  This
    should clear up issues we see with mismatched host toolchains.
  * sbuild: Revert the above in the case of "apt-get source" which
    doesn't require any fancy features in the chroot and, frankly,
    is much easier to manage if it's executed externally.
  * scan-for-processes: Bring in a change from production to make
    sure that we follow symlinks in our search for process roots.
  * sbuild-package: Output NR_PROCESSORS in the build logs, for
    sightly easier debugging of possible parallel build bugs.
  * update-debian-chroot: Stop using chapt-get, and instead chroot
    into the build chroot and call the native apt-get there.
  * update-debian-chroot: Cargo-cult the linux32 magic from the
    sbuild wrapper to set our personality on chroot upgrades.
  * mount-chroot: Mount sys in the chroot too.  While it shouldn't
    be, strictly-speaking, required for anything, it's nice to have.
  * chapt-get, slave_chroot_tool.py: Delete both as obsolete cruft.

 -- Adam Conrad <adconrad@ubuntu.com>  Fri, 24 Jul 2009 07:21:30 -0600

launchpad-buildd (49) dapper-cat; urgency=low

  * sbuild.conf: bump default automake from automake1.8 to automake1.9

 -- Adam Conrad <adconrad@ubuntu.com>  Fri, 12 Sep 2008 08:54:24 -0600

launchpad-buildd (48) dapper-cat; urgency=low

  * sbuild-package: If we're an amd64 host system, but being used
    to build i386 or lpia, use linux32 to pretend to be i686.

 -- Adam Conrad <adconrad@ubuntu.com>  Fri, 12 Sep 2008 08:12:34 -0600

launchpad-buildd (47) dapper-cat; urgency=low

  * slave.py: If the logfile doesn't currently exist on disk when
    getLogTail() goes looking for it (which is a possible race with
    the new sanitisation code), just return an empty string.

 -- Adam Conrad <adconrad@ubuntu.com>  Mon, 02 Jun 2008 13:09:55 -0600

launchpad-buildd (46) dapper-cat; urgency=low

  * slave.py: Accept a separate username and password to the
    ensurePresent() call which, if present, are used to install
    an auth handler to cope with basic http auth with the http
    server when fetching files.
  * slave.py: Ensure that build logs are sanitized so that any
    user:password@ parts in URLs are removed.

 -- Julian Edwards <julian.edwards@canonical.com>  Tue, 29 Apr 2008 14:25:00 +0100

launchpad-buildd (45) dapper-cat; urgency=low

  * slave.py: Stop setting BuilderStatus.WAITING in each failure
    method, as this gives us a race where the builddmaster might
    dispatch another build to us before we're done cleaning up.
  * slave.py: Don't set BuildStatus.OK in buildComplete(), this is
    now a generic "the build has ended, succesfully or not" method.
  * slave.py: Define a new buildOK() method that sets BuildStatus.OK.
  * debian.py: When done cleaning, if the build isn't already marked
    as failed, call buildOK, then call buildComplete unconditionally.
  * The above changes should resolve https://launchpad.net/bugs/179466

 -- Adam Conrad <adconrad@ubuntu.com>  Tue, 08 Apr 2008 14:12:07 -0600

launchpad-buildd (44) dapper-cat; urgency=low

  * slave.py: Redefine "private" _unpackChroot() as "public" doUnpack(),
    so we can use it from the build iteration control process.
  * slave.py: Make the initiate method set a _chroottarfile private
    variable for use by doUnpack(), rather than calling _unpackChroot().
  * slave.py: Trigger the forked buildd process with an echo statement.
  * debian.py: Add the INIT state to the DebianBuildState class.
  * debian.py: Start the build process at INIT state instead of UNPACK.
  * debian.py: Add iterate_INIT(), which just checks success of the
    initial variable sanitisation checks, then hands off to doUnpack().
  * debian.py: Adjust the failure return calls of the UNPACK and MOUNT
    methods to chrootFail() instead of builderFail(), for correctness.
  * The above changes should resolve https://launchpad.net/bugs/211974

 -- Adam Conrad <adconrad@ubuntu.com>  Mon, 07 Apr 2008 13:53:20 -0600

launchpad-buildd (43) dapper-cat; urgency=low

  * unpack-chroot: Move the ntpdate calls below the bunzip/exec bit,
    so we don't run ntpdate twice when unzipping tarballs, which
    happens on every single build on Xen hosts (like the PPA hosts).
  * debian/control: We use adduser in postinst, depending on it helps.
  * debian/control: Set myself as the Maintainer, since I'm in here.
  * debian/control: Change our section from "misc" to "admin".
  * sbuild{,-package}: Pass DEB_BUILD_OPTIONS="parallel=N" to dpkg.

 -- Adam Conrad <adconrad@ubuntu.com>  Thu, 24 Jan 2008 15:39:20 -0700

launchpad-buildd (42) dapper-cat; urgency=low

  * sbuild: using "eq" to evaluate strings instead of "==" is ever
    so slightly less retarded (fixed the launchpad bug #184565)

 -- Adam Conrad <adconrad@ubuntu.com>  Tue, 22 Jan 2008 16:21:54 -0700

launchpad-buildd (41) dapper-cat; urgency=low

  * sbuild: If we've already marked a package as "installed" with a
    valid version, don't overwrite that version with PROVIDED.

 -- Adam Conrad <adconrad@ubuntu.com>  Thu, 17 Jan 2008 10:39:26 -0700

launchpad-buildd (40) dapper-cat; urgency=low

  * sbuild: Don't allow versioned build-deps to be satisfied by provided
    packages, but force them to go through the "upgrade/downgrade" tests.
  * sbuild: Do --info and --contents on _all.deb packages as well, if
    we're building arch:all packages.
  * sbuild: Don't process ENV_OVERRIDE anymore, we only had an override
    for one thing anyway (LC_ALL), and this code caused bug #87077.
  * sbuild-package: Call sbuild with LC_ALL=C explicitely, to compensate.
  * Makefile: clean up the makefile a bit to DTRT (as I expect it).

 -- Adam Conrad <adconrad@ubuntu.com>  Tue, 15 Jan 2008 16:51:08 -0700

launchpad-buildd (39) unstable; urgency=low

  * If we're fed an archive_purpose argument from the builddmaster,
    we pass --purpose=$archive_purpose to sbuild, and if we get suite
    from the builddmaster, we pass --dist=$suite to sbuild.
  * Mangle sbuild to write out Suite: and Purpose: stanzas to our
    CurrentlyBuilding file, according to command-line input.
  * Now that we're no longer always feeding -dautobuild to sbuild,
    fix up sbuild to always look for the chroot at chroot-autobuild
    instead of the Debian Way of using chroot-$suite.
  * If the config file contains an ntphost stanza, use that with
    ntpdate to sync the system's clock before we unpack the chroot.
  * Mangle update-config to add an ntphost stanza to the default
    config, and to 's/-dautobuild //' from the sbuild arguments.

 -- Adam Conrad <adconrad@ubuntu.com>  Thu, 20 Dec 2007 01:51:49 -0700

launchpad-buildd (38) unstable; urgency=high

  * unpack-chroot: set $PATH rather than hardcoding paths to binaries
    since bzip2 moved from /usr/bin to /bin in edgy and didn't bother with
    compatability symlinks.

 -- James Troup <james.troup@canonical.com>  Wed, 21 Nov 2007 17:08:36 +0000

launchpad-buildd (37) dapper; urgency=high

  * update-debian-chroot: Adam's LPIA support (i.e. overriding
    architecture for chapt-get).
  * debian/launchpad-buildd.cron.daily: fix run-on-line.
  * debian/postinst: only create ~buildd/.sbuildrc if it doesn't exist.
    This avoids the problem of upgrades of the launchpad-buildd package
    resetting the architecture to i386 on lpia builders.

 -- James Troup <james.troup@canonical.com>  Wed, 14 Nov 2007 18:34:46 +0000

launchpad-buildd (36) dapper; urgency=low

  * changing override-sources to replace current sources.list with
    the content sent by buildmaster instead of prepend. It will allow
    us to cope more easily with SoyuzArchive implementation (PARTNER,
    EMBARGOED, PPA)

 -- Celso Providelo <cprov@canonical.com>  Thu, 7 Aug 2007 14:10:26 -0300

launchpad-buildd (35) unstable; urgency=low

  * including previous code changes (32 & 33).

 -- Celso Providelo <cprov@canonical.com>  Thu, 23 May 2007 17:40:26 -0300

launchpad-buildd (34) unstable; urgency=low

  * add suport for overriding the chroot /etc/apt/sources.list with the
    content of builddmaster build arguments 'archives'.

 -- Celso Providelo <cprov@canonical.com>  Thu, 17 May 2007 15:12:26 -0300

launchpad-buildd (33) unstable; urgency=low

  * Mangle sbuild further to allow us to publish Martin's debug debs (ddeb)
    to public_html/ddebs/ until such a time as soyuz can do this natively.
  * Fix the auto-dep-wait regexes to allow for versions with ~ in them.
  * Make cron.daily clean out translations and ddebs more than 1 week old.

 -- Adam Conrad <adconrad@ubuntu.com>  Sat, 30 Sep 2006 17:25:25 +1000

launchpad-buildd (32) unstable; urgency=low

  * We need to create /var/run/launchpad-buildd in our init script in the
    case (such as in current dapper) where /var/run is on a tmpfs.
  * Our init script shouldn't exit non-zero on "stop" if already stopped.
  * Remove exc_info argument from our call to self.log in slave.py, which
    clearly doesn't support that argument, so stop producing tracebacks.
  * Reset self.builddependencies in our clean routine, so the variable
    doesn't get leaked to the next build, causing me SERIOUS confusion.
  * Tidy up translation handling a bit more to deal with old chroots (where
    pkgstriptranslations won't dpkg-distaddfile for us), and to chmod the
    translation dirs after the build, so apache can actually get at them.
  * Add --no_save to our command line to avoid useless -shutdown.tap files.
  * Make sure umount-chroot doesn't fail, even if there's nothing to umount.
  * Append to the cron.daily cleaning to also occasionally clean up the apt
    cache and /home/buildd/filecache-default, so we don't run out of disk.

 -- Adam Conrad <adconrad@ubuntu.com>  Fri, 17 Mar 2006 19:39:05 +1100

launchpad-buildd (31) unstable; urgency=low

  * Cherry-pick patch from Ryan's sbuild that outputs dpkg --purge output
    line-by-line, instead of as one big blob, to make output on the web
    UI a little bit more friendly for people following along at home.
  * Install a cron.daily script (eww) to purge old build logs for now until
    I have the time to learn how twisted's native log rotation works.

 -- Adam Conrad <adconrad@ubuntu.com>  Wed, 15 Mar 2006 17:23:26 +1100

launchpad-buildd (30) unstable; urgency=low

  * Move our translation publishing mojo so it happens BEFORE we move
    all the files from debian/files out of the chroot, instead of after.

 -- Adam Conrad <adconrad@ubuntu.com>  Wed,  8 Mar 2006 18:50:49 +1100

launchpad-buildd (29) unstable; urgency=low

  * Use dpkg --print-installation-architecture in our postinst instead
    of --print-architecture to avoid spewing suprious error messages.
  * Remove the check for log_dir, since we call sbuild with --nolog,
    and stop creating $HOME/logs in the user setup part of postinst.

 -- Adam Conrad <adconrad@ubuntu.com>  Tue,  7 Mar 2006 19:13:56 +1100

launchpad-buildd (28) unstable; urgency=low

  * Modify the protocol method ensurepresent to return additional
    information about the target files lookup procedure. It helps to
    debug intermittent Librarian errors.

 -- Celso Providelo <celso.providelo@canonical.com>  Mon, 06 Mar 2006 16:42:00 -0300

launchpad-buildd (27) unstable; urgency=low

  * Update the slave chroot tool to use getent so it works on the production
    buildds

 -- Daniel Silverstone <daniel.silverstone@canonical.com>  Mon, 20 Feb 2006 12:57:45 +0000

launchpad-buildd (26) unstable; urgency=low

  * Update buildd-slave code to allow for GIVENBACK status returns,
    matching the states under which sbuild used to do --auto-give-back.
  * Port over sanae's build log regex parsing to allow us to do:
    - Automatic dep-wait handling, based on sbuild's logs of apt-get.
    - Automatic give-backs for a few corner cases (like kernel bugs).
  * Make sbuild stop dying if we have no sendmail installed, since we
    don't really want it sending mail in the launchpad world anyway.
  * Call sbuild and apt with "LANG=C", so we don't have to worry about
    locales matching between the base system and the autobuild chroots.
  * Clear up confusion in build states with 's/BUILDFAIL/PACKAGEFAIL/'

 -- Adam Conrad <adconrad@ubuntu.com>  Mon, 27 Feb 2006 14:00:08 +1100

launchpad-buildd (25) unstable; urgency=low

  * Update sbuild.conf to current yumminess.

 -- Daniel Silverstone <daniel.silverstone@canonical.com>  Fri,  3 Feb 2006 19:22:01 +0000

launchpad-buildd (24) unstable; urgency=low

  * Add /var/cache/apt/archives to the buildd chroots when mounting

 -- Daniel Silverstone <daniel.silverstone@canonical.com>  Fri,  3 Feb 2006 00:30:07 +0000

launchpad-buildd (23) unstable; urgency=low

  * And make apply-ogre-model use $SUDO, yay

 -- Daniel Silverstone <daniel.silverstone@canonical.com>  Fri, 27 Jan 2006 13:59:10 +0000

launchpad-buildd (22) unstable; urgency=low

  * Fix typo in apply-ogre-model (missing space)

 -- Daniel Silverstone <daniel.silverstone@canonical.com>  Fri, 27 Jan 2006 13:55:12 +0000

launchpad-buildd (21) unstable; urgency=low

  * Fix the .extend call for the --comp argument to pass it as one argument
    instead of as - - c o m p = m a i n (which kinda doesn't work)

 -- Daniel Silverstone <daniel.silverstone@canonical.com>  Fri, 27 Jan 2006 13:45:34 +0000

launchpad-buildd (20) unstable; urgency=low

  * Update sbuild to the latest sbuild from adam.
  * Make sure we pass --archive=ubuntu
  * Make sure we pass --comp=<the component we're building for>

 -- Daniel Silverstone <daniel.silverstone@canonical.com>  Thu, 26 Jan 2006 17:20:49 +0000

launchpad-buildd (19) unstable; urgency=low

  * Add ogre support to the slave chroot tool
  * Make sure the chroot tool ensures localhost in /etc/hosts in the chroot

 -- Daniel Silverstone <daniel.silverstone@canonical.com>  Wed, 25 Jan 2006 12:29:04 +0000

launchpad-buildd (18) unstable; urgency=low

  * Remove sbuildrc.tmp dangleberry in postinst
  * Add linux32 to set of depends so that hppa, sparc and powerpc can build
  * Make hppa, sparc, powerpc use linux32 to invoke the sbuild binary
  * Add --resolve-deps to debootstrap invocation
  * Make chroot tool use /bin/su - rather than /bin/sh for chrooting. shiny
    (apparently)
  * Add a bunch of deps infinity spotted.
  * Make sure we chown the chroot tarball to the calling user after packing
    it up.

 -- Daniel Silverstone <daniel.silverstone@canonical.com>  Wed,  9 Nov 2005 17:37:37 -0500

launchpad-buildd (17) unstable; urgency=low

  * Changed default UID/GID to match the ldap buildd UID/GID

 -- Daniel Silverstone <daniel.silverstone@canonical.com>  Wed,  9 Nov 2005 17:13:22 -0500

launchpad-buildd (16) unstable; urgency=low

  * Change the XMLRPC method 'ensure' to be 'ensurepresent'

 -- Daniel Silverstone <daniel.silverstone@canonical.com>  Wed,  5 Oct 2005 15:50:58 +0100

launchpad-buildd (15) unstable; urgency=low

  * Fix it so getting a logtail when less than 2k is available will work.
  * Actually install apply-ogre-model
  * Also spot arch_indep properly

 -- Daniel Silverstone <daniel.silverstone@canonical.com>  Mon,  3 Oct 2005 14:34:55 +0100

launchpad-buildd (14) unstable; urgency=low

  * Slight bug in slave.py meant missing .emptyLog() attribute. Fixed.

 -- Daniel Silverstone <daniel.silverstone@canonical.com>  Mon,  3 Oct 2005 14:21:16 +0100

launchpad-buildd (13) unstable; urgency=low

  * Fix a syntax error in the postinst
  * Oh, and actually include the buildd config upgrader

 -- Daniel Silverstone <daniel.silverstone@canonical.com>  Mon,  3 Oct 2005 12:17:50 +0100

launchpad-buildd (12) unstable; urgency=low

  * Implement V1.0new protocol.
  * Add in OGRE support
  * Add in archindep support
  * If upgrading from < v12, will remove -A from sbuildargs and add in
    a default ogrepath to any buildd configs found in /etc/launchpad-buildd
  * Prevent launchpad-buildd init from starting ~ files

 -- Daniel Silverstone <daniel.silverstone@canonical.com>  Sun,  2 Oct 2005 23:20:08 +0100

launchpad-buildd (11) unstable; urgency=low

  * Quieten down the slave scripts and make them prettier for the logs.
  * make unpack-chroot uncompress the chroot and keep it uncompressed if
    possible. This fixes bug#2699
  * Make the slave run the process reaper run even if the build failed.

 -- Daniel Silverstone <daniel.silverstone@canonical.com>  Fri, 30 Sep 2005 00:24:45 +0100

launchpad-buildd (10) unstable; urgency=low

  * Make sure /etc/source-dependencies is present in the postinst.
    (just need to be touched)

 -- Daniel Silverstone <daniel.silverstone@canonical.com>  Wed, 28 Sep 2005 22:02:26 +0100

launchpad-buildd (9) unstable; urgency=low

  * Implement /filecache/XXX urls in the slave to permit larger file transfer

 -- Daniel Silverstone <daniel.silverstone@canonical.com>  Tue, 27 Sep 2005 13:16:52 +0100

launchpad-buildd (8) unstable; urgency=low

  * spiv's crappy spawnFDs implementation needs an int not a file handle
    and can't cope with converting one to the other :-(

 -- Daniel Silverstone <daniel.silverstone@canonical.com>  Tue, 27 Sep 2005 02:18:05 +0100

launchpad-buildd (7) unstable; urgency=low

  * Made sure the slave puts /dev/null on the subprocess stdin.

 -- Daniel Silverstone <daniel.silverstone@canonical.com>  Tue, 27 Sep 2005 01:52:50 +0100

launchpad-buildd (6) unstable; urgency=low

  * Removed slavechroot.py from installed set.

 -- Daniel Silverstone <daniel.silverstone@canonical.com>  Thu, 15 Sep 2005 11:39:25 +0100

launchpad-buildd (5) unstable; urgency=low

  * Add slave tool and example chroot configuration
  * Added debootstrap and dpkg-dev to the dependencies

 -- Daniel Silverstone <daniel.silverstone@canonical.com>  Fri,  9 Sep 2005 16:38:22 +0100

launchpad-buildd (4) unstable; urgency=low

  * Add sbuild.conf which was previously missing
  * Fix up abort protocol and various other bits in the slave

 -- Daniel Silverstone <daniel.silverstone@canonical.com>  Fri,  9 Sep 2005 14:24:31 +0100

launchpad-buildd (3) unstable; urgency=low

  * Modified postinst to make sure ccache and log dirs are created
    even if the user already exists.

 -- Daniel Silverstone <daniel.silverstone@canonical.com>  Wed,  7 Sep 2005 15:50:36 +0100

launchpad-buildd (2) unstable; urgency=low

  * Fixes to postinst to make sure ccache and log dirs are created if missing.
  * Added README to explain how to build the package.

 -- Daniel Silverstone <daniel.silverstone@canonical.com>  Thu,  1 Sep 2005 10:46:08 +0100

launchpad-buildd (1) unstable; urgency=low

  * Initial version

 -- Daniel Silverstone <daniel.silverstone@canonical.com>  Mon, 13 Jun 2005 11:08:38 +0100
<|MERGE_RESOLUTION|>--- conflicted
+++ resolved
@@ -3,12 +3,9 @@
   * Drop the status_dict XML-RPC method, now that the master uses the
     new-style dict-flavoured status method.
   * Don't add symlinks to the results of livefs builds (LP: #1247461).
-<<<<<<< HEAD
   * Cope with builds that return multiple files with identical content.
-=======
   * If a build is aborted between subprocesses, pretend that it was
     terminated by a signal.
->>>>>>> 0a1ef851
 
  -- Colin Watson <cjwatson@ubuntu.com>  Fri, 25 Apr 2014 13:59:16 +0100
 
