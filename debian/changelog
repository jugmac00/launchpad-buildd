<<<<<<< HEAD
launchpad-buildd (143) UNRELEASED; urgency=medium

  * Add a local unauthenticated proxy on port 8222, which proxies through to
    the remote authenticated proxy.  This should allow running a wider range
    of network clients, since some of them apparently don't support
    authenticated proxies very well.

 -- Colin Watson <cjwatson@ubuntu.com>  Thu, 13 Apr 2017 18:02:20 +0100
=======
launchpad-buildd (158) xenial; urgency=medium

  [ Steve Langasek ]
  * Support passing a snap channel into a livefs build through the
    environment.

  [ Christopher Glass ]
  * Add support for passing apt proxies to live-build.

 -- Colin Watson <cjwatson@ubuntu.com>  Mon, 15 Jan 2018 10:04:42 +0000

launchpad-buildd (157) xenial; urgency=medium

  [ Colin Watson ]
  * Normalise Python packaging.  We now install our modules on the normal
    system path, using pybuild.  setup.py now installs buildd-slave.tac in
    the lpbuildd package rather than data_files in order not to pollute the
    top level of a virtualenv.
  * Fall back to the package name from AC_INIT when expanding $(PACKAGE) in
    translation configuration files if no other definition can be found.
  * Set SNAPCRAFT_BUILD_INFO=1 to tell snapcraft to generate a manifest.

  [ William Grant ]
  * Fix inclusion of buildd-slave.tac in MANIFEST.in.
  * Fix check-implicit-pointer-functions symlink for new python-lpbuildd path.

 -- Colin Watson <cjwatson@ubuntu.com>  Wed, 29 Nov 2017 14:16:04 +0000

launchpad-buildd (156) xenial; urgency=medium

  * Remove useless cwd argument passed to subprocess.check_call from
    Chroot.run.
  * Replace shell_escape function with shlex.quote (Python 3) or pipes.quote
    (Python 2).
  * Fix handling of null/empty-domain case in generate_pots.
  * Make Backend.run(cwd=) work, and refactor BuildLiveFS and BuildSnap to
    use it.  This fixes translation templates builds, which were assuming
    that this worked.
  * Remove executable bit from
    lpbuildd/target/generate_translation_templates.py.
  * Grant mac_admin and mac_override capabilities to LXD containers.  These
    are needed to load AppArmor profiles when installing the core snap
    (LP: #1730376).
  * Explicitly install udev when building snaps or livefses, to work around
    LP #1731519.

 -- Colin Watson <cjwatson@ubuntu.com>  Mon, 13 Nov 2017 16:11:17 +0000

launchpad-buildd (155) xenial; urgency=medium

  * Refactor lpbuildd.pottery.intltool to avoid calling chdir.
  * Merge TranslationTemplatesBuildState.{INSTALL,GENERATE} into a single
    state.
  * Convert generate-translation-templates to the new Operation framework.
  * Use Python 3-style print functions.
  * Make urllib imports Python 3-compatible.
  * Make xmlrpc imports Python 3-compatible.
  * Make configparser imports Python 3-compatible.
  * Handle dict API changes in Python 3.
  * Raise more useful exceptions when LXD.copy_in or LXD.copy_out fail.
  * Make Backend.run implementations print command output if echo and
    get_output are both true.
  * Make Backend.is_package_available handle the case where the requested
    package name is purely virtual (LP: #1732511).

 -- Colin Watson <cjwatson@ubuntu.com>  Thu, 02 Nov 2017 11:42:24 +0000

launchpad-buildd (154) xenial; urgency=medium

  * The previous patch was labouring under mistaken assumptions: it's
    actually the mounted-dev Upstart job that we race with in trusty
    containers, so neuter that instead.

 -- Colin Watson <cjwatson@ubuntu.com>  Thu, 19 Oct 2017 10:29:30 +0100

launchpad-buildd (153) xenial; urgency=medium

  * Defend against racing with udev to create loop devices in trusty
    containers (LP: #1723216).

 -- Colin Watson <cjwatson@ubuntu.com>  Wed, 18 Oct 2017 07:57:32 +0100

launchpad-buildd (152) xenial; urgency=medium

  [ Colin Watson ]
  * Accept a "debug" entry in livefs arguments, which enables detailed
    live-build debugging.
  * Set SHELL=/bin/sh in snap builds, since it was previously passed through
    by the chroot backend and some build systems expect SHELL to be set
    (LP: #1716739).

  [ Robert C Jennings ]
  * LXD: Do not drop sys_rawio capability (LP: #1716060).

 -- Colin Watson <cjwatson@ubuntu.com>  Wed, 13 Sep 2017 14:51:48 +0100

launchpad-buildd (151) xenial; urgency=medium

  * Run snapd with SNAPPY_STORE_NO_CDN=1, since the buildd network isn't
    allowed to talk to the CDN.
  * Create loop devices in LXD containers manually using mknod rather than
    as LXD-managed devices, since the latter involves bind-mounting
    individual devices which confuses some livecd-rootfs scripts.

 -- Colin Watson <cjwatson@ubuntu.com>  Fri, 08 Sep 2017 01:41:20 +0100

launchpad-buildd (150) xenial; urgency=medium

  * Tell LXD to disable seccomp on powerpc, since it doesn't work there on
    Linux 4.4.
  * Make loop devices available to LXD containers.

 -- Colin Watson <cjwatson@ubuntu.com>  Wed, 06 Sep 2017 12:29:38 +0100

launchpad-buildd (149) xenial; urgency=medium

  * Clamp the TCP MSS on the LXD bridge interface to the path MTU, to avoid
    problems in environments where the path MTU is lower than 1500.

 -- Colin Watson <cjwatson@ubuntu.com>  Fri, 01 Sep 2017 13:51:38 +0100

launchpad-buildd (148) xenial; urgency=medium

  * Move the contents of /usr/share/launchpad-buildd/slavebin/ into bin/ in
    the source package, to keep things a bit more organised.
  * Run tests at build time, now that python-txfixtures is in
    ppa:launchpad/ubuntu/ppa (and >= zesty).
  * Drop qemu emulation support.  It was quite unreliable, and we've had
    real hardware for a while.
  * Remove most architecture hardcoding from lpbuildd.util, relying on
    dpkg-architecture instead.
  * Use bzr's command-line interface rather than bzrlib, to ease porting to
    Python 3.
  * Rewrite update-debian-chroot in Python, allowing it to use lpbuildd.util
    and to have unit tests.
  * Rewrite override-sources-list in Python, allowing it to have unit tests.
  * Rewrite add-trusted-keys in Python, allowing it to have unit tests.
  * Configure sbuild to use schroot sessions rather than sudo.
  * Rewrite unpack-chroot and remove-build in Python, allowing them to have
    unit tests.
  * Rewrite mount-chroot and umount-chroot in Python, allowing them to have
    unit tests.
  * Rewrite scan-for-processes in Python, allowing it to have unit tests.
  * Improve "RUN:" log messages to be copy-and-pasteable as shell commands,
    which is sometimes useful while debugging.
  * Convert buildlivefs to the new Operation framework and add unit tests.
  * Convert buildsnap to the new Operation framework and add unit tests.
  * Add a LXD backend.
  * Switch snap builds to the LXD backend.
  * Switch livefs builds to the LXD backend.

 -- Colin Watson <cjwatson@ubuntu.com>  Wed, 30 Aug 2017 15:18:41 +0100

launchpad-buildd (147) xenial; urgency=medium

  * Revert change to run snapcraft as non-root with passwordless sudo; this
    broke "type: os" and "type: kernel" snap builds, and requires more
    thought.

 -- Colin Watson <cjwatson@ubuntu.com>  Tue, 25 Jul 2017 13:48:10 +0100

launchpad-buildd (146) xenial; urgency=medium

  * buildsnap: Initialise git submodules (LP: #1694413).
  * Run snapcraft as non-root with passwordless sudo, since we run into
    buggy corner cases in some plugins when running as root (LP: #1702656).

 -- Colin Watson <cjwatson@ubuntu.com>  Tue, 18 Jul 2017 17:03:36 +0100

launchpad-buildd (145) xenial; urgency=medium

  * buildrecipe: Explicitly mark the local apt archive as trusted
    (LP: #1701826).

 -- Colin Watson <cjwatson@ubuntu.com>  Mon, 03 Jul 2017 15:03:51 +0100

launchpad-buildd (144) xenial; urgency=medium

  * buildsnap: Fix revision_id computation to handle the case where
    --git-path is not passed.

 -- Colin Watson <cjwatson@ubuntu.com>  Mon, 15 May 2017 21:45:16 +0100

launchpad-buildd (143) xenial; urgency=medium

  * Record the branch revision used to build a snap and return it along with
    other XML-RPC status information (LP: #1679157).
  * Write out trusted keys sent by buildd-manager (LP: #1626739).
  * Add tests for lpbuildd.pottery, extracted from Launchpad.
  * Configure a git:// proxy for snap builds (LP: #1663920).
  * buildsnap: If --git-repository is passed but --git-path is not, build
    the default branch of the repository (LP: #1688224).

 -- Colin Watson <cjwatson@ubuntu.com>  Fri, 12 May 2017 16:47:57 +0100
>>>>>>> c16c3e8b

launchpad-buildd (142) trusty; urgency=medium

  * lpbuildd.binarypackage: Pass DEB_BUILD_OPTIONS=noautodbgsym if we have
    not been told to build debug symbols (LP: #1623256).
  * debian/upgrade-config, lpbuildd.slave: Drop compatibility with ancient
    pre-lucid versions of python-apt.
  * lpbuildd.pottery.intltool: Remove unused and Python-3-unfriendly
    string/file conditional from ConfigFile.__init__.
  * Use Python-3-compatible forms of "print" and "except".
  * buildsnap: Set SNAPCRAFT_SETUP_CORE=1 during pull phase so that
    snapcraft will fetch and unpack the core snap for classic confinement
    when necessary (LP: #1650946).

 -- Colin Watson <cjwatson@ubuntu.com>  Fri, 10 Feb 2017 14:53:43 +0000

launchpad-buildd (141) trusty; urgency=medium

  * buildsnap: Grant access to the proxy during the build phase as well as
    during the pull phase (LP: #1642281).
  * buildsnap: Grant access to the proxy during the repo phase, allowing the
    base branch to be fetched from an external site.

 -- Colin Watson <cjwatson@ubuntu.com>  Mon, 05 Dec 2016 19:05:50 +0000

launchpad-buildd (140) trusty; urgency=medium

  * buildsnap: Catch urllib2.URLError as well as urllib2.HTTPError when
    trying to revoke the proxy token (LP: #1610916).
  * lpbuildd.snap: Upload *.manifest files as well as *.snap (LP: #1608432).
  * buildsnap: Set https_proxy to an http:// URL rather than https://; the
    former is more accurate anyway and the latter breaks npm (LP: #1588870).

 -- Colin Watson <cjwatson@ubuntu.com>  Fri, 16 Sep 2016 17:39:12 +0100

launchpad-buildd (139) trusty; urgency=medium

  * buildsnap: Set LANG=C.UTF-8 when running snapcraft.

 -- Colin Watson <cjwatson@ubuntu.com>  Tue, 05 Apr 2016 16:11:01 +0100

launchpad-buildd (138) trusty; urgency=medium

  [ Colin Watson ]
  * slave-prep: Output current versions of git-build-recipe, git, and
    qemu-user-static.
  * Always raise exception instances rather than using the two-argument form
    of raise.
  * buildsnap: Run just "snapcraft" rather than "snapcraft all"; works with
    snapcraft << 2.0 and >= 2.3.
  * sbuild-package: Default LANG/LC_ALL to C.UTF-8 (LP: #1552791).

  [ Kit Randel ]
  * Add http/s proxy support for snap builds.
  * Refactor buildsnap into distinct repo, pull, build and proxy token
    revocation phases.

 -- Colin Watson <cjwatson@ubuntu.com>  Thu, 03 Mar 2016 15:44:12 -0300

launchpad-buildd (137) trusty; urgency=medium

  * Remove handling for pre-karmic versions of Twisted that didn't support
    --umask.
  * Stop cleaning /var/log/launchpad-buildd/ from cron; logrotate handles
    that now.
  * Configure systemd-timesyncd to use the NTP server configured in
    /etc/launchpad-buildd/default.
  * Try to load the nbd module when starting launchpad-buildd
    (LP: #1531171).
  * buildrecipe: Add option parsing framework.
  * Use git-build-recipe to run git-based recipe builds (LP: #1453022).

 -- Colin Watson <cjwatson@ubuntu.com>  Mon, 18 Jan 2016 11:50:05 +0000

launchpad-buildd (136) trusty; urgency=medium

  * Use twisted.python.log.msg rather than print to write to the log file.
    Twisted 15.2's stdio wrapper tries to decode as ASCII and thus breaks on
    sbuild's UTF-8 section markers, and this seems to be the simplest way to
    fix that while preserving source compatibility with earlier versions of
    Twisted.
  * Add Python packaging files so that Launchpad's test suite can
    incorporate this as a Python dependency rather than requiring
    python-lpbuildd to be installed on the test system.

 -- Colin Watson <cjwatson@ubuntu.com>  Fri, 13 Nov 2015 13:59:48 +0000

launchpad-buildd (135) trusty; urgency=medium

  * debian/control: Require python-debian (>= 0.1.23), needed for changes in
    launchpad-buildd 133.
  * debian/control: Drop dependency on linux32.  It's been in util-linux for
    ages, which is Essential, and utopic dropped the Provides.
  * debian/launchpad-buildd.init: Set "Should-Start: cloud-init" to ensure
    that launchpad-buildd is started after the hostname is set.
  * Simplify BuilddSlaveTestSetup slightly.

 -- Colin Watson <cjwatson@ubuntu.com>  Thu, 29 Oct 2015 17:49:57 +0000

launchpad-buildd (134) trusty; urgency=medium

  * buildsnap: Drop explicit installation of sudo, now fixed in snapcraft.
  * Rewrite debian/rules in modern dh style.
  * buildsnap: Pass SNAPCRAFT_LOCAL_SOURCES=1 to snapcraft so that it uses
    the build's sources.list.

 -- Colin Watson <cjwatson@ubuntu.com>  Thu, 24 Sep 2015 10:20:13 +0100

launchpad-buildd (133) trusty; urgency=medium

  * Liberalise dep-wait matching regexes slightly so that they match
    multi-line output properly, as in the case where multiple
    build-dependencies are uninstallable.
  * If there is a mix of definite and dubious dep-wait output, then analyse
    the situation rather than trusting just the definite information.
  * Handle architecture restrictions, architecture qualifications, and
    restriction formulas (build profiles) in build-dependencies.
  * Add support for building snaps (LP: #1476405).
  * slave-prep: Output current python-debian version, useful for debugging
    build-dependency parsing problems.
  * Strip qualifications and restrictions even from dep-waits derived solely
    from sbuild output.

 -- Colin Watson <cjwatson@ubuntu.com>  Tue, 04 Aug 2015 22:58:47 +0100

launchpad-buildd (132) trusty; urgency=medium

  * Fix incorrect dscpath construction that caused a crash when analysing
    dubious dep-wait cases.

 -- Colin Watson <cjwatson@ubuntu.com>  Wed, 15 Jul 2015 12:09:08 +0100

launchpad-buildd (131) trusty; urgency=medium

  * slave-prep: Output current sbuild version, now that it's a separate
    package.
  * buildrecipe: Pass --only-source to "apt-get build-dep" to force it to
    use the source package we care about rather than trying to map through
    binary package names.
  * Make sbuild use "sudo -E" rather than just sudo.  It will still filter
    the environment itself, but this means that variables such as
    DEB_BUILD_OPTIONS will be passed through given our standard buildd
    sudoers configuration.
  * Analyse dubious dep-wait cases ("but it is not installed" or "but it is
    not going to be installed") manually to check whether any direct
    build-dependencies are missing, and if so generate an appropriate
    dep-wait (LP: #1468755).

 -- Colin Watson <cjwatson@ubuntu.com>  Mon, 13 Jul 2015 14:16:11 +0100

launchpad-buildd (130) trusty; urgency=medium

  * Reimplement build-dependency installation for recipes by hand using
    sbuild-like logic, allowing us to drop use of pbuilder (LP: #728494) and
    support :native in recipe build-dependencies (LP: #1322294).
  * Stop cleaning /home/buildd/public_html/ddebs/ and
    /home/buildd/public_html/translations/, now that we're using an sbuild
    that doesn't publish anything there.
  * Drop apache2 dependency, which was only needed for old-style
    ddeb/translation publishing.

 -- Colin Watson <cjwatson@ubuntu.com>  Mon, 29 Jun 2015 17:56:52 +0100

launchpad-buildd (129) trusty; urgency=low

  [ William Grant ]
  * Tighten apt depwait parsing to not return uninstallable deps as missing.

 -- Colin Watson <cjwatson@ubuntu.com>  Thu, 04 Jun 2015 11:42:13 +0100

launchpad-buildd (128) trusty; urgency=medium

  [ Colin Watson ]
  * Use sbuild's --resolve-alternatives mode, to match the behaviour of the
    old internal sbuild fork.

 -- William Grant <wgrant@ubuntu.com>  Tue, 26 May 2015 11:27:26 +1000

launchpad-buildd (127) trusty; urgency=low

  [ William Grant ]
  * Switch from an internal sbuild fork to the system package.
    - Dropped copy of sbuild.
    - Install ~buildd/.sbuildrc instead of ~buildd/.lp-sbuildrc.
    - Clean and update sbuildrc.
    - Write out /CurrentlyBuilding from Python.
    - Rewrite failure stage and depwait detection to cope with modern sbuild.
  * Refactor lpbuildd.binarypackage tests to be readable.
  * Drop duplicated paths from the config file.

  [ Colin Watson ]
  * Apply more reasonable log handling, as well as logrotate.
    RotatableFileLogObserver class borrowed from Launchpad, amended to use
    SIGHUP as its reopening signal.

 -- Colin Watson <cjwatson@ubuntu.com>  Wed, 20 May 2015 13:38:51 +0100

launchpad-buildd (126) trusty; urgency=medium

  [ Colin Watson ]
  * Build with dpkg-deb -Zgzip, so that the resulting .deb can still be
    installed on lucid.
  * Drop support for running binarypackage builds without a "suite"
    argument; Launchpad has passed this for all binarypackage builds since
    2007.
  * Expect a "distribution" argument in binarypackage and pass it to
    sbuild's --archive option (LP: #1348077).  Remove the hardcoded
    --archive=ubuntu from the configuration file.
  * upgrade-config: Use python-apt for version comparison (LP: #574713).
  * debian/launchpad-buildd.cron.daily: Remove old ddebs and translations
    directories recursively (LP: #1417893).

  [ William Grant ]
  * Remove the 1GB RLIMIT_AS for recipe builds. All virtual builders now have
    4GiB of RAM, so even maxing out a 32-bit address space can't cause much
    trashing. This also fixes build dependency installation for some packages,
    as the ulimit was erroneously applied to more than just the tree build
    phase (LP: #693524).
  * Drop the long-obsolete "debian" alias for the "binarypackage" build
    manager (LP: #538844).

  [ Adam Conrad ]
  * Avoid removing the buildlog in the cron.daily cleanup job, so that we
    don't end up removing it and crashing lp-buildd on a long-hung build.

 -- Colin Watson <cjwatson@ubuntu.com>  Fri, 06 Feb 2015 21:03:36 +0000

launchpad-buildd (125) trusty; urgency=medium

  [ Dimitri John Ledkov ]
  * Enable verbose build logs (LP: #516208).

  [ Colin Watson ]
  * Calculate the FQDN dynamically in sbuildrc rather than substituting it
    in from the postinst.  This is friendlier to scalingstack, where a
    single image is used for multiple guests.
  * Set V=1 rather than DH_VERBOSE=1, in line with Debian buildds and to
    cover some more build systems (see https://bugs.debian.org/751528).
  * Fix lpbuildd.livefs tests to account for the "suite" argument no longer
    being accepted.
  * Set LANG=C.UTF-8 when running "bzr builder", to ensure that it can
    handle UTF-8 file and author names (LP: #1273487).

  [ Adam Conrad ]
  * scan-for-processes: Don't explode if one of the processes we were
    going to kill completes before we get around to killing it.

 -- Colin Watson <cjwatson@ubuntu.com>  Mon, 04 Aug 2014 08:51:37 +0200

launchpad-buildd (124) hardy; urgency=medium

  [ Adam Conrad ]
  * Make launchpad-buildd more self-contained to avoid sbuild conflict:
    - Move our forked sbuild to /usr/share/launchpad-buildd/slavebin
    - Look for and use ~/.lp-sbuildrc instead of ~/.sbuildrc
    - Move /etc/sbuild.conf to /usr/share/launchpad-buildd/sbuild.conf
    - Move our internal helper binaries to /usr/share/launchpad-buildd
    - Remove now unnecessary lintian overrides for launchpad-buildd
  * Remove empty and obsolete /usr/share/launchpad-buildd/lpbuildd
  * Update Standards-Version, and switch Conflicts to Breaks/Replaces.
  * Remove instance configuration from /etc/launchpad-buildd/ on purge.

  [ Colin Watson ]
  * Install ltsp-server (but not its Recommends) for i386 livefs builds, as
    Edubuntu needs it.
  * Stop accepting the "suite" argument to livefs builds, now that Launchpad
    has been updated to use the newer series/pocket protocol.

 -- Colin Watson <cjwatson@ubuntu.com>  Fri, 04 Jul 2014 16:24:26 +0100

launchpad-buildd (123) hardy; urgency=medium

  * Fix handling of livefs builds for the -proposed pocket.
  * Accept an "extra_ppas" entry in livefs arguments, which is passed to
    livecd-rootfs to request that the image be built against additional
    PPAs.

 -- Colin Watson <cjwatson@ubuntu.com>  Sun, 22 Jun 2014 16:10:44 +0100

launchpad-buildd (122) hardy; urgency=medium

  * Drop the status_dict XML-RPC method, now that the master uses the
    new-style dict-flavoured status method.
  * Don't add symlinks to the results of livefs builds (LP: #1247461).
  * Cope with builds that return multiple files with identical content.
  * If a build is aborted between subprocesses, pretend that it was
    terminated by a signal.

 -- Colin Watson <cjwatson@ubuntu.com>  Tue, 13 May 2014 16:46:52 +0100

launchpad-buildd (121) hardy; urgency=medium

  * Retry "apt-get update" on failure after a short delay, as this
    occasionally fails due to racing with an archive pulse.
  * Go back to setting explicit values for LANG, LC_ALL, and LANGUAGE rather
    than unsetting them, since otherwise sudo/pam_env may fill in unwanted
    values from /etc/default/locale.

 -- Colin Watson <cjwatson@ubuntu.com>  Tue, 28 Jan 2014 13:40:40 +0000

launchpad-buildd (120) hardy; urgency=low

  [ Colin Watson ]
  * Unset LANG and LC_ALL rather than setting them to C, and unset a number
    of other environment variables too (including DISPLAY and TERM), in line
    with Debian buildds.
  * Make the status XML-RPC method a synonym for status_dict.
  * Add a new "livefs" build manager, based on livecd-rootfs/BuildLiveCD
    (LP: #1247461).
  * Remove virtualization check from buildrecipe.  It was a rather futile
    security check as escaping chroots is trivial, and it will fail when the
    PPA builder pool is converted to scalingstack.

  [ Adam Conrad ]
  * update-debian-chroot: Allow arm64-on-x86 builds with qemu-aarch64-static.
  * slave-prep: output current dpkg-dev version for debugging purposes.

 -- Colin Watson <cjwatson@ubuntu.com>  Thu, 23 Jan 2014 12:30:54 +0000

launchpad-buildd (119) hardy; urgency=low

  * Mount /dev/pts with -o gid=5,mode=620 to avoid needing pt_chown.

 -- Adam Conrad <adconrad@ubuntu.com>  Thu, 10 Oct 2013 08:56:07 -0600

launchpad-buildd (118) hardy; urgency=low

  [ William Grant ]
  * Fix fallback to PACKAGEFAIL of unknown sbuild DEPFAIL conditions
    (LP: #1235038).

  [ Colin Watson ]
  * Fail the builder immediately if $HOME/.sbuildrc is corrupt
    (LP: #1235287).
  * Add a status_dict XML-RPC method for better extensibility, including
    reporting the python-lpbuildd version (LP: #680514).

 -- William Grant <william.grant@canonical.com>  Tue, 08 Oct 2013 15:09:47 +1100

launchpad-buildd (117) hardy; urgency=low

  * Fix dep-wait detection when recipes fail to install build-dependencies
    (LP: #1234621).
  * Remove *.pyc files from source tree on clean.

 -- Colin Watson <cjwatson@ubuntu.com>  Thu, 03 Oct 2013 12:43:27 +0100

launchpad-buildd (116) hardy; urgency=low

  [ Colin Watson ]
  * Remove obsolete BuilderStatus.ABORTED.
  * Remove obsolete BuildDSlave.fetchFile method, unused since October 2005.
  * If the expected .changes file doesn't exist, consider this as a package
    build failure rather than crashing (LP: #993642).
  * Don't attempt to read entire files into memory at once when storing them
    in the file cache.
  * Rearrange build log searching to avoid reading the entire build log into
    memory at once (LP: #1227086).

  [ Adam Conrad ]
  * Tidy up log formatting of the "Already reaped..." message. 

 -- Colin Watson <cjwatson@ubuntu.com>  Fri, 27 Sep 2013 13:08:59 +0100

launchpad-buildd (115) hardy; urgency=low

  [ Adam Conrad ]
  * Short the readlink call in scan-for-process with a true to avoid
    prematurely exiting the process scan when tripping over zombies.
  * Write to temporary cache files and then rename after validation
    to avoid the cache containing broken aborted files (LP: #471076)
  * Skip nonexistent directories in cron cleanup code to avoid vomit
    in cron log on fresh installs that lack those dirs (LP: #559115)
  * Build buildd-slave-example.conf from template-buildd-slave.conf
    using buildd-genconfig at package build time so it's not stale.
  * Add a build-dependency on python to make buildd-genconfig work.
  * Add kernel name (hey, we might build on another kernel some day)
    and hostname (to help us track build host issues) to uname call.
  * Add x32 and ppc64el to the list of 64-bit arches for linux64.
  * Strip trailing whitespace in buildd-genconfig because I'm anal.
  * Mangle recipe versions to match backports policy (LP: #1095103)
  * Make scan-for-processes log output match the other slave helpers.

  [ Colin Watson ]
  * Move scan-for-processes up to the top-level slave code so that it is
    available for more general use.
  * Make abort work properly, calling scan-for-processes to kill all
    processes in the chroot.

 -- Colin Watson <cjwatson@ubuntu.com>  Thu, 29 Aug 2013 11:32:23 +0100

launchpad-buildd (114) hardy; urgency=low

  * Don't use the uname-2.6 hack when building on quantal and newer.
  * Display the linux32-faked kernel version before calling sbuild.

 -- Adam Conrad <adconrad@ubuntu.com>  Tue, 24 Apr 2012 07:44:18 -0600

launchpad-buildd (113) hardy; urgency=low

  * Shut up umount-chroot's verbose output, it served its purpose.
  * Yank out sbuild's dependency removal code, as we never once
    checked the return from this anyway, so it's just wasted time.
  * Stop writing to avg-space and avg-time, which we don't use.

 -- Adam Conrad <adconrad@ubuntu.com>  Thu, 22 Mar 2012 04:01:48 -0600

launchpad-buildd (112) hardy; urgency=low

  [ Jelmer Vernooij ]
  * Prevent slave from blowing up when it is aborted before a job has
    started. LP: #497772

  [ Adam Conrad ]
  * Update sbuild-package and update-debian-chroot to use linux32/64
    universally, and to pass --uname-2.6 when available, so we can
    use 3.x.x kernels to build older releases on the buildds.
  * Fix sbuild-package to report the correct number of cores/jobs.
  * Make sure /usr/bin/check-implicit-pointer-functions is called for
    all 64-bit builds on lucid and above, this logic got broken.

 -- Adam Conrad <adconrad@ubuntu.com>  Wed, 25 Jan 2012 11:27:55 -0700

launchpad-buildd (111) hardy; urgency=low

  * Add preppath to buildd-slave-test.conf, to unbreak the LP test suite.

 -- William Grant <wgrant@ubuntu.com>  Fri, 09 Dec 2011 08:58:17 +1100

launchpad-buildd (110) hardy; urgency=low

  [ Jelmer Vernooij ]
  * Use the actual target distroseries name in changelog, rather than
    the same as the last entry. LP: #855479
  * Use os.SEEK_END constant now that all build slaves run at least
    hardy. LP: #239213

  [ Adam Conrad ]
  * Create a new slavebin script called 'slave-prep' to kick off builds:
    - Move useless "echo" fork to slave-prep, and include our version
    - Move ntpdate call from unpack-chroot to slave-prep
    - Add preppath to the default config, and add a version 110 upgrade
      stanza to our config file upgrading script to fix upgrades
  * While doing the above, s/Synching/Syncing/ 'cause it drives me nuts
  * Make slave-prep output versions of bzr, bzr-builder, python-lpbuildd

  [ William Grant ]
  * Log `uname -a` as well.

 -- William Grant <wgrant@ubuntu.com>  Mon, 05 Dec 2011 15:01:43 +1100

launchpad-buildd (109) hardy; urgency=low

  * Use sudo when installing qemu into the chroot.
  * Only install qemu into the chroot when building arm* on x86, so armhf
    builds on armel hosts don't try to do it.

 -- William Grant <wgrant@ubuntu.com>  Tue, 29 Nov 2011 22:02:00 +1100

launchpad-buildd (108) hardy; urgency=low

  [ Adam Conrad ]
  * Use the chroot's dpkg-architecture instead of the base system.

  [ Nick Moffitt ]
  * Fixed up sbuild-package and update-debian-chroot to support
    syscall-emulated ARM builds on non-ARM hardware.
  * Added Recommends for qemu-user-static to launchpad-buildd, as the
    package only exists in Universe in natty and later.

 -- William Grant <wgrant@ubuntu.com>  Tue, 29 Nov 2011 19:52:43 +1100

launchpad-buildd (107) hardy; urgency=low

  * Correction to generate-translation-templates for the new file location.

 -- Martin Pool <mbp@canonical.com>  Mon, 21 Nov 2011 16:28:50 +1100

launchpad-buildd (106) hardy; urgency=low

  * Safer parsing in upgrade-config.
  * Get 'make check' working for the split-out tree.

 -- Martin Pool <mbp@canonical.com>  Mon, 21 Nov 2011 12:19:52 +1100

launchpad-buildd (105.1) hardy; urgency=low

  * Add strict version dependency of launchpad-buildd on python-lpbuildd.
  * Add explicit Python dependency for lintian.

 -- Martin Pool <mbp@canonical.com>  Mon, 21 Nov 2011 12:16:34 +1100

launchpad-buildd (105) hardy; urgency=low

  * Remove attempt to run dpkg-query from inside the slave: each state machine
    step can run only a single iteration.

 -- Martin Pool <mbp@canonical.com>  Fri, 18 Nov 2011 19:18:21 +1100

launchpad-buildd (104) hardy; urgency=low

  * Don't expect bzr-builddeb in the chroot; it's not there.

 -- Martin Pool <mbp@canonical.com>  Fri, 18 Nov 2011 18:46:23 +1100

launchpad-buildd (103) hardy; urgency=low

  * Log dpkg versions from the slave, where they will be externally visible.

 -- Martin Pool <mbp@canonical.com>  Fri, 18 Nov 2011 15:17:08 +1100

launchpad-buildd (102) hardy; urgency=low

  * Show dpkg versions of launchpad-buildd and some other relevant packages at
    startup, for debuggability.

 -- Martin Pool <mbp@canonical.com>  Fri, 18 Nov 2011 13:26:30 +1100

launchpad-buildd (101) hardy; urgency=low

  * Pass -Derror to bzr dailydeb. LP: 890892

 -- Martin Pool <mbp@canonical.com>  Wed, 16 Nov 2011 21:05:12 +1100

launchpad-buildd (100) hardy; urgency=low

  * Move python-lpbuildd to section python.
  * Don't create /var/run/launchpad-buildd during installation, it's
    already created at init-time.
  * Remove unnecessary debian/launchpad-buildd.conffiles. debhelper
    already adds the required conffiles.
  * In buildrecipe, pass -sa to dpkg-buildpackage so the orig tarball(s)
    always get included. LP: #891892

 -- Jelmer Vernooij <jelmer@canonical.com>  Fri, 11 Nov 2011 14:43:31 +0100

launchpad-buildd (99) hardy; urgency=low

  * launchpad-buildd conflicts with sbuild.

 -- Martin Pool <mbp@canonical.com>  Wed, 16 Nov 2011 10:53:43 +1100

launchpad-buildd (98) hardy; urgency=low

  * Add launchpad-buildd dependency on python-apt, as an accomodation for it
    being only a Recommends but actually required by python-debian.  
    LP: #890834

 -- Martin Pool <mbp@canonical.com>  Wed, 16 Nov 2011 10:28:48 +1100

launchpad-buildd (97) hardy-cat; urgency=low

  * drop bzr-builder dependency entirely and handle it in the autoinstall
    process on x86 virtual builders

 -- LaMont Jones <lamont@canonical.com>  Tue, 15 Nov 2011 03:15:23 -0700

launchpad-buildd (96) hardy-cat; urgency=low

  * only depend on bzr-builder on i386.

 -- LaMont Jones <lamont@canonical.com>  Tue, 15 Nov 2011 02:46:54 -0700

launchpad-buildd (95) hardy; urgency=low

  * Add explicit dependency on pristine-tar, recommended by newer
    versions of bzr-builder.
  * Fix finding of upstream build directory after recipe builds.

 -- Jelmer Vernooij <jelmer@canonical.com>  Fri, 11 Nov 2011 13:18:51 +0100

launchpad-buildd (94) hardy; urgency=low

  * Auto-start on machines whose hostname fqdn ends in .buildd or .ppa.

 -- Martin Pool <mbp@canonical.com>  Fri, 11 Nov 2011 17:26:20 +1100

launchpad-buildd (93) hardy; urgency=low

  * Rename buildd-genconfig in the tree, rather than during install.
  * Symlink check_implicit_function_pointers rather than copying.

 -- Martin Pool <mbp@canonical.com>  Fri, 11 Nov 2011 16:26:17 +1100

launchpad-buildd (92) hardy; urgency=low

  * Use debhelper for more of the package build.

 -- Martin Pool <mbp@canonical.com>  Fri, 11 Nov 2011 16:01:03 +1100

launchpad-buildd (91) hardy; urgency=low

  * launchpad-buildd will not start unless you set
    RUN_NETWORK_REQUESTS_AS_ROOT=yes in /etc/default/launchpad-buildd.

 -- Martin Pool <mbp@canonical.com>  Fri, 11 Nov 2011 15:02:12 +1100

launchpad-buildd (90) hardy; urgency=low

  * debhelper is a Build-Depends because it is needed to run 'clean'. 
  * python-lpbuildd conflicts with launchpad-buildd << 88.
  * Add and adjust build-arch, binary-arch, build-indep to match policy.
  * Complies with stardards version 3.9.2.

 -- Martin Pool <mbp@canonical.com>  Fri, 11 Nov 2011 14:30:36 +1100

launchpad-buildd (89) hardy; urgency=low

  * Add debian/copyright file.

 -- Martin Pool <mbp@canonical.com>  Fri, 11 Nov 2011 13:12:22 +1100

launchpad-buildd (88) hardy; urgency=low

  * Separate python-lpbuildd from the main launchpad-buildd package, so that
    it can be used alone for integration tests.

 -- Martin Pool <mbp@canonical.com>  Fri, 11 Nov 2011 12:43:20 +1100

launchpad-buildd (87) hardy; urgency=low

  * Split launchpad-buildd completely out of the Launchpad source tree.
  * Rename the Python package to lpbuildd.

 -- Martin Pool <mbp@canonical.com>  Wed, 09 Nov 2011 20:04:02 +1100

launchpad-buildd (86) hardy-cat; urgency=low

  * Cope with orig tarballs in the recipe result directory.

 -- Jelmer Vernooij <jelmer@canonical.com>  Thu, 10 Nov 2011 19:16:44 +0100

launchpad-buildd (85) hardy-cat; urgency=low

  * buildrecipe: Fix env argument to call_report_rusage.

 -- Jelmer Vernooij <jelmer@canonical.com>  Thu, 10 Nov 2011 17:34:57 +0100

launchpad-buildd (84) hardy-cat; urgency=low

  * Fix import of check_call in buildrecipe.
  * Avoid using /usr/bin/env in buildrecipe, breaks use of -u argument to
  Python.

 -- Jelmer Vernooij <jelmer@canonical.com>  Thu, 10 Nov 2011 14:55:10 +0100

launchpad-buildd (83) hardy-cat; urgency=low

  [ Martin Pool ]
   * Cut out readyservice from the buildds.  LP: #800295
   * buildrecipe shows the bzr and bzr-builder versions.  LP: #884092
   * buildrecipe shows bzr rusage.  LP: #884997

  [ Steve Langasek ]
  * Strip :any, :native qualifiers off all build-dependencies in sbuild, since
    the distinction only matters once we want to do cross-building.

  [ Jelmer Vernooij ]
  * Pass --allow-fallback-to-native to "bzr dailydeb" for compatibility
    with older recipe build behaviour. Depend on bzr-builder >= 0.7.1
    which introduces this option. LP: #885497

 -- Jelmer Vernooij <jelmer@canonical.com>  Wed, 09 Nov 2011 14:57:35 +0100

launchpad-buildd (81) hardy-cat; urgency=low

  * generate-translation-templates: switch to Python 2.7.

 -- Danilo Šegan <danilo@canonical.com>  Mon, 17 Oct 2011 14:46:13 +0200

launchpad-buildd (80) hardy-cat; urgency=low

  * binfmt-support demonstrated umount ordering issues for us.  LP: #851934

 -- LaMont Jones <lamont@canonical.com>  Mon, 19 Sep 2011 04:56:58 -0600

launchpad-buildd (79) hardy-cat; urgency=low

  * Fix sudoers.d/buildd permissions

 -- LaMont Jones <lamont@canonical.com>  Fri, 19 Aug 2011 07:31:54 -0600

launchpad-buildd (78) hardy-cat; urgency=low

  * Correctly update sudoers files when needed.  LP: #742881

 -- LaMont Jones <lamont@canonical.com>  Wed, 06 Apr 2011 22:20:17 -0600

launchpad-buildd (77) hardy-cat; urgency=low

  * Add back in ultimate-backstop umask() correction.

 -- LaMont Jones <lamont@canonical.com>  Wed, 06 Apr 2011 13:34:05 -0600

launchpad-buildd (76) hardy-cat; urgency=low

  [ various ]
  * ProjectGroup.products sort order and remove Author: comments.
  * Fix some tests to not print stuff
  * Make buildd pointer check regexes work on natty
  * merge before rollout + text conflict patch by wgrant

 -- LaMont Jones <lamont@canonical.com>  Tue, 15 Mar 2011 16:59:36 -0600

launchpad-buildd (74) hardy-cat; urgency=low

  [ Aaron Bentley]
  * Memory-limit recipe builds. LP#676657

  [ LaMont Jones]
  * mount a tmpfs on /dev/shm in build chroots.  LP#671441

  [Michael Bienia]
  * Update regexes used for DEPWAIT.  LP#615286

 -- LaMont Jones <lamont@canonical.com>  Tue, 23 Nov 2010 06:17:57 -0700

launchpad-buildd (73) hardy-cat; urgency=low

  * Revert to revision 70

 -- LaMont Jones <lamont@canonical.com>  Thu, 28 Oct 2010 12:53:45 -0600

launchpad-buildd (72) hardy-cat; urgency=low

  * break out readyservice.py from tachandler.py. LP#663828

 -- LaMont Jones <lamont@canonical.com>  Wed, 20 Oct 2010 13:03:23 -0600

launchpad-buildd (71) hardy-cat; urgency=low

  * Detect ppa hosts for build recipes.  LP#662664
  * Better recipe builds. LP#599100, 627119, 479705

 -- LaMont Jones <lamont@canonical.com>  Tue, 19 Oct 2010 13:48:33 -0600

launchpad-buildd (70) hardy-cat; urgency=low

  [ LaMont Jones ]
  * Restore the rest of version 68.

  [ James Westby ]
  * buildrecipe: Specify BZR_EMAIL via sudo so that the called command
    sees the environment variable.
  * buildrecipe: call sudo -i -u instead of sudo -iu so that it works with
    older versions of sudo.
  * buildrecipe: flush stdout before calling another command so that
    the build log has the output correctly interleaved.

  [ William Grant ]
  * correct arch_tag arguments.

 -- LaMont Jones <lamont@canonical.com>  Fri, 20 Aug 2010 13:27:55 -0600

launchpad-buildd (69) hardy-cat; urgency=low

  * REVERT all of version 68 except for BZR_EMAIL LP#617072
    (Not reflected in bzr.)

 -- LaMont Jones <lamont@canonical.com>  Tue, 17 Aug 2010 10:40:03 -0600

launchpad-buildd (68) hardy-cat; urgency=low

  [ William Grant ]
  * Take an 'arch_tag' argument, so the master can override the slave
    architecture.

  [ Jelmer Vernooij ]

  * Explicitly use source format 1.0.
  * Add LSB information to init script.
  * Use debhelper >= 5 (available in dapper, not yet deprecated in
    maverick).
  * Fix spelling in description.
  * Install example buildd configuration.

  [ Paul Hummer ]
  * Provide BZR_EMAIL for bzr 2.2 in the buildds LP#617072

 -- LaMont Jones <lamont@canonical.com>  Mon, 16 Aug 2010 13:25:09 -0600

launchpad-buildd (67) hardy-cat; urgency=low

  * Force aptitude installation for recipe builds on maverick

 -- LaMont Jones <lamont@canonical.com>  Fri, 23 Jul 2010 14:22:23 -0600

launchpad-buildd (66) hardy-cat; urgency=low

  * handle [linux-any] build-dependencies.  LP#604981

 -- LaMont Jones <lamont@canonical.com>  Mon, 19 Jul 2010 12:13:31 -0600

launchpad-buildd (65) hardy-cat; urgency=low

  * Drop preinst check, since human time does not scale across a large
    rollout.  soyuz just needs to deal with upgrades mid-build better.

 -- LaMont Jones <lamont@canonical.com>  Thu, 08 Jul 2010 05:04:02 -0600

launchpad-buildd (64) hardy-cat; urgency=low

  * Pottery now strips quotes from variables.

 -- Jeroen Vermeulen <jtv@canonical.com>  Wed, 30 Jun 2010 12:50:59 +0200

launchpad-buildd (63) hardy-cat; urgency=low

  * Drop apply-ogre-model, since override-sources-list replaced it three years
    ago. Also clean up extra_args parsing a bit.

 -- William Grant <wgrant@ubuntu.com>  Sat, 12 Jun 2010 11:33:11 +1000

launchpad-buildd (62) hardy-cat; urgency=low

  * Make the buildds cope with not having a sourcepackagename LP#587109

 -- LaMont Jones <lamont@canonical.com>  Tue, 08 Jun 2010 13:02:31 -0600

launchpad-buildd (61) hardy-cat; urgency=high

  [ William Grant ]
  * Fixed translation templates slave to return files properly. LP#549422

  [ Danilo Segan ]
  * Added more output to generate-translation-templates. LP#580345

  [ Henning Eggers ]
  * Improved output of build xmplrpc call, not returning None now. LP#581746
  * Added apache2 dependency. LP#557634
  * Added preinst script to prevent installation when a build is running.
    LP#557347

  [ LaMont Jones ]
  * preinst needs to detect a stale buildlog as well.

 -- LaMont Jones <lamont@canonical.com>  Fri, 21 May 2010 05:52:53 -0600

launchpad-buildd (60) lucid-cat; urgency=low

  * Depends: lsb-release, which is ubuntu-minimal, but not essential.

 -- LaMont Jones <lamont@ubuntu.com>  Thu, 01 Apr 2010 08:54:48 -0600

launchpad-buildd (59) lucid-cat; urgency=low

  [ Henning Eggers ]
  * Added translation template generation code (pottery).

  [ LaMont Jones ]
  * set umask for twisted where supported

 -- LaMont Jones <lamont@canonical.com>  Wed, 31 Mar 2010 10:38:15 -0600

launchpad-buildd (58~1) karmic; urgency=low

  * Misc fixes to match APIs.

 -- Aaron Bentley <aaron@aaronbentley.com>  Fri, 15 Jan 2010 10:03:07 +1300

launchpad-buildd (58~0) karmic; urgency=low

  * Include buildrecipe.py.

 -- Aaron Bentley <aaron@aaronbentley.com>  Wed, 13 Jan 2010 17:06:59 +1300

launchpad-buildd (57) hardy-cat; urgency=low

  * Split the sbuild wrapper from DebianBuildManager into a new
    BinaryPackageBuildManager, and point the 'debian' builder at that
    instead.

 -- William Grant <wgrant@ubuntu.com>  Tue, 12 Jan 2010 09:22:50 +1300

launchpad-buildd (56) hardy-cat; urgency=low

  * only error out on implicit-function-pointers check on lucid or later,
    non-32-bit architectures.  Warnings elsewhere.  LP#504078
  * drop use of ccache and /var/cache/apt/archives, since we don't use one,
    and the other is just plain silly.

 -- LaMont Jones <lamont@canonical.com>  Mon, 11 Jan 2010 13:12:49 -0700

launchpad-buildd (54) hardy-cat; urgency=low

  [ William Grant ]
  * debian.py: Tell sbuild to build debug symbols if the
    build_debug_symbols argument is True.
  * sbuild: Set "Build-Debug-Symbols: yes" in CurrentlyBuilding if
    we have been told to build debug symbols.

  [ LaMont Jones ]
  * do not ignore SIGHUP in builds - it breaks test suites. LP#453460
  * create filecache-default/ccache directories in init.d as well as postinst
  * sbuild: run dpkg-source inside the chroot.  LP#476036
  * sbuild: change the regexp for dpkg-source extraction to handle both karmic and pre-karmic dpkg.  LP#476036
  * use --print-architecture instead of --print-installation-architecture
  * mount-chroot: copy hosts et al into chroot. LP#447919
  * provide and call check-implicit-function-pointers.

 -- LaMont Jones <lamont@canonical.com>  Mon, 14 Dec 2009 12:00:10 -0700

launchpad-buildd (52) dapper-cat; urgency=low

  * Depends: apt-transport-https

 -- LaMont Jones <lamont@canonical.com>  Fri, 09 Oct 2009 11:00:50 -0600

launchpad-buildd (50) dapper-cat; urgency=low

  * sbuild: Change all invocations of apt and dpkg to occur inside
    the build chroot, rather than happening outside the chroot with
    a bunch of flags to operate on data files in the chroot.  This
    should clear up issues we see with mismatched host toolchains.
  * sbuild: Revert the above in the case of "apt-get source" which
    doesn't require any fancy features in the chroot and, frankly,
    is much easier to manage if it's executed externally.
  * scan-for-processes: Bring in a change from production to make
    sure that we follow symlinks in our search for process roots.
  * sbuild-package: Output NR_PROCESSORS in the build logs, for
    sightly easier debugging of possible parallel build bugs.
  * update-debian-chroot: Stop using chapt-get, and instead chroot
    into the build chroot and call the native apt-get there.
  * update-debian-chroot: Cargo-cult the linux32 magic from the
    sbuild wrapper to set our personality on chroot upgrades.
  * mount-chroot: Mount sys in the chroot too.  While it shouldn't
    be, strictly-speaking, required for anything, it's nice to have.
  * chapt-get, slave_chroot_tool.py: Delete both as obsolete cruft.

 -- Adam Conrad <adconrad@ubuntu.com>  Fri, 24 Jul 2009 07:21:30 -0600

launchpad-buildd (49) dapper-cat; urgency=low

  * sbuild.conf: bump default automake from automake1.8 to automake1.9

 -- Adam Conrad <adconrad@ubuntu.com>  Fri, 12 Sep 2008 08:54:24 -0600

launchpad-buildd (48) dapper-cat; urgency=low

  * sbuild-package: If we're an amd64 host system, but being used
    to build i386 or lpia, use linux32 to pretend to be i686.

 -- Adam Conrad <adconrad@ubuntu.com>  Fri, 12 Sep 2008 08:12:34 -0600

launchpad-buildd (47) dapper-cat; urgency=low

  * slave.py: If the logfile doesn't currently exist on disk when
    getLogTail() goes looking for it (which is a possible race with
    the new sanitisation code), just return an empty string.

 -- Adam Conrad <adconrad@ubuntu.com>  Mon, 02 Jun 2008 13:09:55 -0600

launchpad-buildd (46) dapper-cat; urgency=low

  * slave.py: Accept a separate username and password to the
    ensurePresent() call which, if present, are used to install
    an auth handler to cope with basic http auth with the http
    server when fetching files.
  * slave.py: Ensure that build logs are sanitized so that any
    user:password@ parts in URLs are removed.

 -- Julian Edwards <julian.edwards@canonical.com>  Tue, 29 Apr 2008 14:25:00 +0100

launchpad-buildd (45) dapper-cat; urgency=low

  * slave.py: Stop setting BuilderStatus.WAITING in each failure
    method, as this gives us a race where the builddmaster might
    dispatch another build to us before we're done cleaning up.
  * slave.py: Don't set BuildStatus.OK in buildComplete(), this is
    now a generic "the build has ended, succesfully or not" method.
  * slave.py: Define a new buildOK() method that sets BuildStatus.OK.
  * debian.py: When done cleaning, if the build isn't already marked
    as failed, call buildOK, then call buildComplete unconditionally.
  * The above changes should resolve https://launchpad.net/bugs/179466

 -- Adam Conrad <adconrad@ubuntu.com>  Tue, 08 Apr 2008 14:12:07 -0600

launchpad-buildd (44) dapper-cat; urgency=low

  * slave.py: Redefine "private" _unpackChroot() as "public" doUnpack(),
    so we can use it from the build iteration control process.
  * slave.py: Make the initiate method set a _chroottarfile private
    variable for use by doUnpack(), rather than calling _unpackChroot().
  * slave.py: Trigger the forked buildd process with an echo statement.
  * debian.py: Add the INIT state to the DebianBuildState class.
  * debian.py: Start the build process at INIT state instead of UNPACK.
  * debian.py: Add iterate_INIT(), which just checks success of the
    initial variable sanitisation checks, then hands off to doUnpack().
  * debian.py: Adjust the failure return calls of the UNPACK and MOUNT
    methods to chrootFail() instead of builderFail(), for correctness.
  * The above changes should resolve https://launchpad.net/bugs/211974

 -- Adam Conrad <adconrad@ubuntu.com>  Mon, 07 Apr 2008 13:53:20 -0600

launchpad-buildd (43) dapper-cat; urgency=low

  * unpack-chroot: Move the ntpdate calls below the bunzip/exec bit,
    so we don't run ntpdate twice when unzipping tarballs, which
    happens on every single build on Xen hosts (like the PPA hosts).
  * debian/control: We use adduser in postinst, depending on it helps.
  * debian/control: Set myself as the Maintainer, since I'm in here.
  * debian/control: Change our section from "misc" to "admin".
  * sbuild{,-package}: Pass DEB_BUILD_OPTIONS="parallel=N" to dpkg.

 -- Adam Conrad <adconrad@ubuntu.com>  Thu, 24 Jan 2008 15:39:20 -0700

launchpad-buildd (42) dapper-cat; urgency=low

  * sbuild: using "eq" to evaluate strings instead of "==" is ever
    so slightly less retarded (fixed the launchpad bug #184565)

 -- Adam Conrad <adconrad@ubuntu.com>  Tue, 22 Jan 2008 16:21:54 -0700

launchpad-buildd (41) dapper-cat; urgency=low

  * sbuild: If we've already marked a package as "installed" with a
    valid version, don't overwrite that version with PROVIDED.

 -- Adam Conrad <adconrad@ubuntu.com>  Thu, 17 Jan 2008 10:39:26 -0700

launchpad-buildd (40) dapper-cat; urgency=low

  * sbuild: Don't allow versioned build-deps to be satisfied by provided
    packages, but force them to go through the "upgrade/downgrade" tests.
  * sbuild: Do --info and --contents on _all.deb packages as well, if
    we're building arch:all packages.
  * sbuild: Don't process ENV_OVERRIDE anymore, we only had an override
    for one thing anyway (LC_ALL), and this code caused bug #87077.
  * sbuild-package: Call sbuild with LC_ALL=C explicitely, to compensate.
  * Makefile: clean up the makefile a bit to DTRT (as I expect it).

 -- Adam Conrad <adconrad@ubuntu.com>  Tue, 15 Jan 2008 16:51:08 -0700

launchpad-buildd (39) unstable; urgency=low

  * If we're fed an archive_purpose argument from the builddmaster,
    we pass --purpose=$archive_purpose to sbuild, and if we get suite
    from the builddmaster, we pass --dist=$suite to sbuild.
  * Mangle sbuild to write out Suite: and Purpose: stanzas to our
    CurrentlyBuilding file, according to command-line input.
  * Now that we're no longer always feeding -dautobuild to sbuild,
    fix up sbuild to always look for the chroot at chroot-autobuild
    instead of the Debian Way of using chroot-$suite.
  * If the config file contains an ntphost stanza, use that with
    ntpdate to sync the system's clock before we unpack the chroot.
  * Mangle update-config to add an ntphost stanza to the default
    config, and to 's/-dautobuild //' from the sbuild arguments.

 -- Adam Conrad <adconrad@ubuntu.com>  Thu, 20 Dec 2007 01:51:49 -0700

launchpad-buildd (38) unstable; urgency=high

  * unpack-chroot: set $PATH rather than hardcoding paths to binaries
    since bzip2 moved from /usr/bin to /bin in edgy and didn't bother with
    compatability symlinks.

 -- James Troup <james.troup@canonical.com>  Wed, 21 Nov 2007 17:08:36 +0000

launchpad-buildd (37) dapper; urgency=high

  * update-debian-chroot: Adam's LPIA support (i.e. overriding
    architecture for chapt-get).
  * debian/launchpad-buildd.cron.daily: fix run-on-line.
  * debian/postinst: only create ~buildd/.sbuildrc if it doesn't exist.
    This avoids the problem of upgrades of the launchpad-buildd package
    resetting the architecture to i386 on lpia builders.

 -- James Troup <james.troup@canonical.com>  Wed, 14 Nov 2007 18:34:46 +0000

launchpad-buildd (36) dapper; urgency=low

  * changing override-sources to replace current sources.list with
    the content sent by buildmaster instead of prepend. It will allow
    us to cope more easily with SoyuzArchive implementation (PARTNER,
    EMBARGOED, PPA)

 -- Celso Providelo <cprov@canonical.com>  Thu, 7 Aug 2007 14:10:26 -0300

launchpad-buildd (35) unstable; urgency=low

  * including previous code changes (32 & 33).

 -- Celso Providelo <cprov@canonical.com>  Thu, 23 May 2007 17:40:26 -0300

launchpad-buildd (34) unstable; urgency=low

  * add suport for overriding the chroot /etc/apt/sources.list with the
    content of builddmaster build arguments 'archives'.

 -- Celso Providelo <cprov@canonical.com>  Thu, 17 May 2007 15:12:26 -0300

launchpad-buildd (33) unstable; urgency=low

  * Mangle sbuild further to allow us to publish Martin's debug debs (ddeb)
    to public_html/ddebs/ until such a time as soyuz can do this natively.
  * Fix the auto-dep-wait regexes to allow for versions with ~ in them.
  * Make cron.daily clean out translations and ddebs more than 1 week old.

 -- Adam Conrad <adconrad@ubuntu.com>  Sat, 30 Sep 2006 17:25:25 +1000

launchpad-buildd (32) unstable; urgency=low

  * We need to create /var/run/launchpad-buildd in our init script in the
    case (such as in current dapper) where /var/run is on a tmpfs.
  * Our init script shouldn't exit non-zero on "stop" if already stopped.
  * Remove exc_info argument from our call to self.log in slave.py, which
    clearly doesn't support that argument, so stop producing tracebacks.
  * Reset self.builddependencies in our clean routine, so the variable
    doesn't get leaked to the next build, causing me SERIOUS confusion.
  * Tidy up translation handling a bit more to deal with old chroots (where
    pkgstriptranslations won't dpkg-distaddfile for us), and to chmod the
    translation dirs after the build, so apache can actually get at them.
  * Add --no_save to our command line to avoid useless -shutdown.tap files.
  * Make sure umount-chroot doesn't fail, even if there's nothing to umount.
  * Append to the cron.daily cleaning to also occasionally clean up the apt
    cache and /home/buildd/filecache-default, so we don't run out of disk.

 -- Adam Conrad <adconrad@ubuntu.com>  Fri, 17 Mar 2006 19:39:05 +1100

launchpad-buildd (31) unstable; urgency=low

  * Cherry-pick patch from Ryan's sbuild that outputs dpkg --purge output
    line-by-line, instead of as one big blob, to make output on the web
    UI a little bit more friendly for people following along at home.
  * Install a cron.daily script (eww) to purge old build logs for now until
    I have the time to learn how twisted's native log rotation works.

 -- Adam Conrad <adconrad@ubuntu.com>  Wed, 15 Mar 2006 17:23:26 +1100

launchpad-buildd (30) unstable; urgency=low

  * Move our translation publishing mojo so it happens BEFORE we move
    all the files from debian/files out of the chroot, instead of after.

 -- Adam Conrad <adconrad@ubuntu.com>  Wed,  8 Mar 2006 18:50:49 +1100

launchpad-buildd (29) unstable; urgency=low

  * Use dpkg --print-installation-architecture in our postinst instead
    of --print-architecture to avoid spewing suprious error messages.
  * Remove the check for log_dir, since we call sbuild with --nolog,
    and stop creating $HOME/logs in the user setup part of postinst.

 -- Adam Conrad <adconrad@ubuntu.com>  Tue,  7 Mar 2006 19:13:56 +1100

launchpad-buildd (28) unstable; urgency=low

  * Modify the protocol method ensurepresent to return additional
    information about the target files lookup procedure. It helps to
    debug intermittent Librarian errors.

 -- Celso Providelo <celso.providelo@canonical.com>  Mon, 06 Mar 2006 16:42:00 -0300

launchpad-buildd (27) unstable; urgency=low

  * Update the slave chroot tool to use getent so it works on the production
    buildds

 -- Daniel Silverstone <daniel.silverstone@canonical.com>  Mon, 20 Feb 2006 12:57:45 +0000

launchpad-buildd (26) unstable; urgency=low

  * Update buildd-slave code to allow for GIVENBACK status returns,
    matching the states under which sbuild used to do --auto-give-back.
  * Port over sanae's build log regex parsing to allow us to do:
    - Automatic dep-wait handling, based on sbuild's logs of apt-get.
    - Automatic give-backs for a few corner cases (like kernel bugs).
  * Make sbuild stop dying if we have no sendmail installed, since we
    don't really want it sending mail in the launchpad world anyway.
  * Call sbuild and apt with "LANG=C", so we don't have to worry about
    locales matching between the base system and the autobuild chroots.
  * Clear up confusion in build states with 's/BUILDFAIL/PACKAGEFAIL/'

 -- Adam Conrad <adconrad@ubuntu.com>  Mon, 27 Feb 2006 14:00:08 +1100

launchpad-buildd (25) unstable; urgency=low

  * Update sbuild.conf to current yumminess.

 -- Daniel Silverstone <daniel.silverstone@canonical.com>  Fri,  3 Feb 2006 19:22:01 +0000

launchpad-buildd (24) unstable; urgency=low

  * Add /var/cache/apt/archives to the buildd chroots when mounting

 -- Daniel Silverstone <daniel.silverstone@canonical.com>  Fri,  3 Feb 2006 00:30:07 +0000

launchpad-buildd (23) unstable; urgency=low

  * And make apply-ogre-model use $SUDO, yay

 -- Daniel Silverstone <daniel.silverstone@canonical.com>  Fri, 27 Jan 2006 13:59:10 +0000

launchpad-buildd (22) unstable; urgency=low

  * Fix typo in apply-ogre-model (missing space)

 -- Daniel Silverstone <daniel.silverstone@canonical.com>  Fri, 27 Jan 2006 13:55:12 +0000

launchpad-buildd (21) unstable; urgency=low

  * Fix the .extend call for the --comp argument to pass it as one argument
    instead of as - - c o m p = m a i n (which kinda doesn't work)

 -- Daniel Silverstone <daniel.silverstone@canonical.com>  Fri, 27 Jan 2006 13:45:34 +0000

launchpad-buildd (20) unstable; urgency=low

  * Update sbuild to the latest sbuild from adam.
  * Make sure we pass --archive=ubuntu
  * Make sure we pass --comp=<the component we're building for>

 -- Daniel Silverstone <daniel.silverstone@canonical.com>  Thu, 26 Jan 2006 17:20:49 +0000

launchpad-buildd (19) unstable; urgency=low

  * Add ogre support to the slave chroot tool
  * Make sure the chroot tool ensures localhost in /etc/hosts in the chroot

 -- Daniel Silverstone <daniel.silverstone@canonical.com>  Wed, 25 Jan 2006 12:29:04 +0000

launchpad-buildd (18) unstable; urgency=low

  * Remove sbuildrc.tmp dangleberry in postinst
  * Add linux32 to set of depends so that hppa, sparc and powerpc can build
  * Make hppa, sparc, powerpc use linux32 to invoke the sbuild binary
  * Add --resolve-deps to debootstrap invocation
  * Make chroot tool use /bin/su - rather than /bin/sh for chrooting. shiny
    (apparently)
  * Add a bunch of deps infinity spotted.
  * Make sure we chown the chroot tarball to the calling user after packing
    it up.

 -- Daniel Silverstone <daniel.silverstone@canonical.com>  Wed,  9 Nov 2005 17:37:37 -0500

launchpad-buildd (17) unstable; urgency=low

  * Changed default UID/GID to match the ldap buildd UID/GID

 -- Daniel Silverstone <daniel.silverstone@canonical.com>  Wed,  9 Nov 2005 17:13:22 -0500

launchpad-buildd (16) unstable; urgency=low

  * Change the XMLRPC method 'ensure' to be 'ensurepresent'

 -- Daniel Silverstone <daniel.silverstone@canonical.com>  Wed,  5 Oct 2005 15:50:58 +0100

launchpad-buildd (15) unstable; urgency=low

  * Fix it so getting a logtail when less than 2k is available will work.
  * Actually install apply-ogre-model
  * Also spot arch_indep properly

 -- Daniel Silverstone <daniel.silverstone@canonical.com>  Mon,  3 Oct 2005 14:34:55 +0100

launchpad-buildd (14) unstable; urgency=low

  * Slight bug in slave.py meant missing .emptyLog() attribute. Fixed.

 -- Daniel Silverstone <daniel.silverstone@canonical.com>  Mon,  3 Oct 2005 14:21:16 +0100

launchpad-buildd (13) unstable; urgency=low

  * Fix a syntax error in the postinst
  * Oh, and actually include the buildd config upgrader

 -- Daniel Silverstone <daniel.silverstone@canonical.com>  Mon,  3 Oct 2005 12:17:50 +0100

launchpad-buildd (12) unstable; urgency=low

  * Implement V1.0new protocol.
  * Add in OGRE support
  * Add in archindep support
  * If upgrading from < v12, will remove -A from sbuildargs and add in
    a default ogrepath to any buildd configs found in /etc/launchpad-buildd
  * Prevent launchpad-buildd init from starting ~ files

 -- Daniel Silverstone <daniel.silverstone@canonical.com>  Sun,  2 Oct 2005 23:20:08 +0100

launchpad-buildd (11) unstable; urgency=low

  * Quieten down the slave scripts and make them prettier for the logs.
  * make unpack-chroot uncompress the chroot and keep it uncompressed if
    possible. This fixes bug#2699
  * Make the slave run the process reaper run even if the build failed.

 -- Daniel Silverstone <daniel.silverstone@canonical.com>  Fri, 30 Sep 2005 00:24:45 +0100

launchpad-buildd (10) unstable; urgency=low

  * Make sure /etc/source-dependencies is present in the postinst.
    (just need to be touched)

 -- Daniel Silverstone <daniel.silverstone@canonical.com>  Wed, 28 Sep 2005 22:02:26 +0100

launchpad-buildd (9) unstable; urgency=low

  * Implement /filecache/XXX urls in the slave to permit larger file transfer

 -- Daniel Silverstone <daniel.silverstone@canonical.com>  Tue, 27 Sep 2005 13:16:52 +0100

launchpad-buildd (8) unstable; urgency=low

  * spiv's crappy spawnFDs implementation needs an int not a file handle
    and can't cope with converting one to the other :-(

 -- Daniel Silverstone <daniel.silverstone@canonical.com>  Tue, 27 Sep 2005 02:18:05 +0100

launchpad-buildd (7) unstable; urgency=low

  * Made sure the slave puts /dev/null on the subprocess stdin.

 -- Daniel Silverstone <daniel.silverstone@canonical.com>  Tue, 27 Sep 2005 01:52:50 +0100

launchpad-buildd (6) unstable; urgency=low

  * Removed slavechroot.py from installed set.

 -- Daniel Silverstone <daniel.silverstone@canonical.com>  Thu, 15 Sep 2005 11:39:25 +0100

launchpad-buildd (5) unstable; urgency=low

  * Add slave tool and example chroot configuration
  * Added debootstrap and dpkg-dev to the dependencies

 -- Daniel Silverstone <daniel.silverstone@canonical.com>  Fri,  9 Sep 2005 16:38:22 +0100

launchpad-buildd (4) unstable; urgency=low

  * Add sbuild.conf which was previously missing
  * Fix up abort protocol and various other bits in the slave

 -- Daniel Silverstone <daniel.silverstone@canonical.com>  Fri,  9 Sep 2005 14:24:31 +0100

launchpad-buildd (3) unstable; urgency=low

  * Modified postinst to make sure ccache and log dirs are created
    even if the user already exists.

 -- Daniel Silverstone <daniel.silverstone@canonical.com>  Wed,  7 Sep 2005 15:50:36 +0100

launchpad-buildd (2) unstable; urgency=low

  * Fixes to postinst to make sure ccache and log dirs are created if missing.
  * Added README to explain how to build the package.

 -- Daniel Silverstone <daniel.silverstone@canonical.com>  Thu,  1 Sep 2005 10:46:08 +0100

launchpad-buildd (1) unstable; urgency=low

  * Initial version

 -- Daniel Silverstone <daniel.silverstone@canonical.com>  Mon, 13 Jun 2005 11:08:38 +0100
<|MERGE_RESOLUTION|>--- conflicted
+++ resolved
@@ -1,13 +1,12 @@
-<<<<<<< HEAD
-launchpad-buildd (143) UNRELEASED; urgency=medium
+launchpad-buildd (159) UNRELEASED; urgency=medium
 
   * Add a local unauthenticated proxy on port 8222, which proxies through to
     the remote authenticated proxy.  This should allow running a wider range
     of network clients, since some of them apparently don't support
     authenticated proxies very well.
 
- -- Colin Watson <cjwatson@ubuntu.com>  Thu, 13 Apr 2017 18:02:20 +0100
-=======
+ -- Colin Watson <cjwatson@ubuntu.com>  Tue, 27 Feb 2018 13:58:17 +0000
+
 launchpad-buildd (158) xenial; urgency=medium
 
   [ Steve Langasek ]
@@ -202,7 +201,6 @@
     the default branch of the repository (LP: #1688224).
 
  -- Colin Watson <cjwatson@ubuntu.com>  Fri, 12 May 2017 16:47:57 +0100
->>>>>>> c16c3e8b
 
 launchpad-buildd (142) trusty; urgency=medium
 
