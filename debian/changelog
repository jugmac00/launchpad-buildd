--- conflicted
+++ resolved
@@ -6,13 +6,10 @@
     for core16 and core18.
   * Move /usr/share/launchpad-buildd/slavebin to
     /usr/share/launchpad-buildd/bin.
-<<<<<<< HEAD
   * Rename BuildDSlave to Builder and XMLRPCBuildDSlave to XMLRPCBuilder.
   * Rename FakeSlave to FakeBuilder.
-=======
   * Don't set SNAPCRAFT_BUILD_INFO=1 when building private snaps
     (LP: #1639975).
->>>>>>> 22579385
 
  -- Colin Watson <cjwatson@ubuntu.com>  Fri, 08 Feb 2019 15:09:35 +0000
 
